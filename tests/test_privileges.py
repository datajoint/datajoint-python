--- conflicted
+++ resolved
@@ -12,11 +12,7 @@
     def setup_class(cls):
         """A connection with only SELECT privilege to djtest schemas"""
         cls.connection = dj.conn(host=CONN_INFO['host'], user='djview', password='djview',
-<<<<<<< HEAD
-                                        reset=True)
-=======
                                     reset=True)
->>>>>>> e0de6415
 
     @raises(dj.DataJointError)
     def test_fail_create_schema(self):
