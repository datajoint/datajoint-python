--- conflicted
+++ resolved
@@ -40,10 +40,6 @@
 
 def test_adapted_virtual():
     c = virtual_module.Connectivity()
-<<<<<<< HEAD
-    c.describe()
-=======
->>>>>>> ae664a1d
     graphs = [nx.lollipop_graph(4, 2), nx.star_graph(5), nx.barbell_graph(3, 1), nx.cycle_graph(5)]
     c.insert((i, g) for i, g in enumerate(graphs))
     returned_graphs = c.fetch('conn_graph', order_by='connid')
