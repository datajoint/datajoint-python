from nose.tools import assert_equal, assert_false, assert_true, raises
from . import schema, PREFIX
from datajoint import DataJointError
import datajoint as dj


class TestPopulate:
    """
    Test base relations: insert, delete
    """

    def setUp(self):
        self.user = schema.User()
        self.subject = schema.Subject()
        self.experiment = schema.Experiment()
        self.trial = schema.Trial()
        self.ephys = schema.Ephys()
        self.channel = schema.Ephys.Channel()

    def tearDown(self):
        # delete automatic tables just in case
        self.channel.delete_quick()
        self.ephys.delete_quick()
        self.trial.Condition.delete_quick()
        self.trial.delete_quick()
        self.experiment.delete_quick()

    def test_populate(self):
        # test simple populate
        assert_true(self.subject, "root tables are empty")
        assert_false(self.experiment, "table already filled?")
        self.experiment.populate()
        assert_true(
            len(self.experiment)
            == len(self.subject) * self.experiment.fake_experiments_per_subject
        )

        # test restricted populate
        assert_false(self.trial, "table already filled?")
        restriction = self.subject.proj(animal="subject_id").fetch("KEY")[0]
        d = self.trial.connection.dependencies
        d.load()
        self.trial.populate(restriction)
        assert_true(self.trial, "table was not populated")
        key_source = self.trial.key_source
        assert_equal(len(key_source & self.trial), len(key_source & restriction))
        assert_equal(len(key_source - self.trial), len(key_source - restriction))

        # test subtable populate
        assert_false(self.ephys)
        assert_false(self.channel)
        self.ephys.populate()
        assert_true(self.ephys)
        assert_true(self.channel)

<<<<<<< HEAD
    def test_populate_with_success_count(self):
        # test simple populate
        assert_true(self.subject, "root tables are empty")
        assert_false(self.experiment, "table already filled?")
        success_count = self.experiment.populate(return_success_count=True)
        assert_equal(len(self.experiment.key_source & self.experiment), success_count)

        # test restricted populate
        assert_false(self.trial, "table already filled?")
        restriction = self.subject.proj(animal="subject_id").fetch("KEY")[0]
        d = self.trial.connection.dependencies
        d.load()
        success_count, _ = self.trial.populate(
            restriction, return_success_count=True, suppress_errors=True
        )
        assert_equal(len(self.trial.key_source & self.trial), success_count)
=======
    def test_populate_exclude_error_and_ignore_jobs(self):
        # test simple populate
        assert_true(self.subject, "root tables are empty")
        assert_false(self.experiment, "table already filled?")

        keys = self.experiment.key_source.fetch("KEY", limit=2)
        for idx, key in enumerate(keys):
            schema.schema.jobs.insert1(
                {
                    "table_name": self.experiment.table_name,
                    "key_hash": dj.hash.key_hash(key),
                    "status": "error" if idx == 0 else "ignore",
                    "key": key,
                }
            )

        self.experiment.populate(reserve_jobs=True)
        assert_equal(
            len(self.experiment.key_source & self.experiment),
            len(self.experiment.key_source) - 2,
        )
>>>>>>> e339d465

    def test_allow_direct_insert(self):
        assert_true(self.subject, "root tables are empty")
        key = self.subject.fetch("KEY", limit=1)[0]
        key["experiment_id"] = 1000
        key["experiment_date"] = "2018-10-30"
        self.experiment.insert1(key, allow_direct_insert=True)

    def test_multi_processing(self):
        assert self.subject, "root tables are empty"
        assert not self.experiment, "table already filled?"
        self.experiment.populate(processes=2)
        assert (
            len(self.experiment)
            == len(self.subject) * self.experiment.fake_experiments_per_subject
        )

    def test_max_multi_processing(self):
        assert self.subject, "root tables are empty"
        assert not self.experiment, "table already filled?"
        self.experiment.populate(processes=None)
        assert (
            len(self.experiment)
            == len(self.subject) * self.experiment.fake_experiments_per_subject
        )

    @raises(DataJointError)
    def test_allow_insert(self):
        assert_true(self.subject, "root tables are empty")
        key = self.subject.fetch("KEY")[0]
        key["experiment_id"] = 1001
        key["experiment_date"] = "2018-10-30"
        self.experiment.insert1(key)

    def test_load_dependencies(self):
        schema = dj.Schema(f"{PREFIX}_load_dependencies_populate")

        @schema
        class ImageSource(dj.Lookup):
            definition = """
            image_source_id: int
            """
            contents = [(0,)]

        @schema
        class Image(dj.Imported):
            definition = """
            -> ImageSource
            ---
            image_data: longblob
            """

            def make(self, key):
                self.insert1(dict(key, image_data=dict()))

        Image.populate()

        @schema
        class Crop(dj.Computed):
            definition = """
            -> Image
            ---
            crop_image: longblob
            """

            def make(self, key):
                self.insert1(dict(key, crop_image=dict()))

        Crop.populate()<|MERGE_RESOLUTION|>--- conflicted
+++ resolved
@@ -53,7 +53,6 @@
         assert_true(self.ephys)
         assert_true(self.channel)
 
-<<<<<<< HEAD
     def test_populate_with_success_count(self):
         # test simple populate
         assert_true(self.subject, "root tables are empty")
@@ -70,7 +69,7 @@
             restriction, return_success_count=True, suppress_errors=True
         )
         assert_equal(len(self.trial.key_source & self.trial), success_count)
-=======
+        
     def test_populate_exclude_error_and_ignore_jobs(self):
         # test simple populate
         assert_true(self.subject, "root tables are empty")
@@ -92,7 +91,6 @@
             len(self.experiment.key_source & self.experiment),
             len(self.experiment.key_source) - 2,
         )
->>>>>>> e339d465
 
     def test_allow_direct_insert(self):
         assert_true(self.subject, "root tables are empty")
