--- conflicted
+++ resolved
@@ -153,18 +153,12 @@
 
 
 @pytest.fixture(scope="session")
-<<<<<<< HEAD
-def connection_test(connection_root, prefix):
+def connection_test(connection_root, prefix, db_creds_test):
     """Test user database connection."""
     database = f"{prefix}%%"
     credentials = dict(
         host=os.getenv("DJ_HOST"), user="datajoint", password="datajoint"
     )
-=======
-def connection_test(connection_root, db_creds_test):
-    """Test user database connection."""
-    database = f"{PREFIX}%%"
->>>>>>> 9f1e2c45
     permission = "ALL PRIVILEGES"
 
     # Create MySQL users
