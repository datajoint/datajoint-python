--- conflicted
+++ resolved
@@ -14,6 +14,7 @@
 import tempfile
 from datajoint import errors
 from datajoint.errors import ADAPTED_TYPE_SWITCH, FILEPATH_FEATURE_SWITCH
+from datajoint.errors import ADAPTED_TYPE_SWITCH, FILEPATH_FEATURE_SWITCH
 from . import (
     PREFIX,
     CONN_INFO,
@@ -22,13 +23,22 @@
     schema_simple,
     schema_advanced,
     schema_adapted,
+    PREFIX,
+    CONN_INFO,
+    S3_CONN_INFO,
+    schema,
+    schema_simple,
+    schema_advanced,
+    schema_adapted,
 )
+
 
 
 @pytest.fixture(scope="session")
 def monkeysession():
     with pytest.MonkeyPatch.context() as mp:
         yield mp
+
 
 
 @pytest.fixture(scope="module")
@@ -267,16 +277,9 @@
     yield client
 
 
-<<<<<<< HEAD
 @pytest.fixture(scope="session")
 def minio_client_bare(http_client):
     client = minio.Minio(
-=======
-@pytest.fixture
-def minioClient():
-    # Initialize minioClient with an endpoint and access/secret keys.
-    minioClient = minio.Minio(
->>>>>>> 1814f9b9
         S3_CONN_INFO["endpoint"],
         access_key=S3_CONN_INFO["access_key"],
         secret_key=S3_CONN_INFO["secret_key"],
