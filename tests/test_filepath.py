--- conflicted
+++ resolved
@@ -156,10 +156,7 @@
 
     # delete from external table
     table.external[store].delete(delete_external_files=True)
-<<<<<<< HEAD
-=======
     dj.errors._switch_filepath_types(False)
->>>>>>> 15b9b619
 
 
 def test_filepath_class_again():
@@ -205,12 +202,8 @@
     ext.delete(delete_external_files=True)  # delete unused entries
     assert_true(0 < len(ext) <= n - m)
 
-<<<<<<< HEAD
-=======
     dj.errors._switch_filepath_types(False)
 
-
->>>>>>> 15b9b619
 
 def test_filepath_cleanup_s3():
     """test deletion of filepath entries from external table """
