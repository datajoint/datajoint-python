## Release notes

<<<<<<< HEAD
### 0.12.7b1 -- Oct 27, 2020
=======
### 0.12.8 -- Jan 12, 2021
* table.children, .parents, .descendents, and ancestors can return queryable objects. PR #833
* Load dependencies before querying dependencies. (#179) PR #833
* Fix display of part tables in `schema.save`. (#821) PR #833
* Add `schema.list_tables`. (#838) PR #844
* Fix minio new version regression.  PR #847
* Add more S3 logging for debugging. (#831) PR #832 
* Convert testing framework from TravisCI to GitHub Actions (#841) PR #840
 
### 0.12.7 -- Oct 27, 2020
>>>>>>> 8b676d91
* Fix case sensitivity issues to adapt to MySQL 8+.  PR #819
* Fix pymysql regression bug (#814) PR #816
* Adapted attribute types now have dtype=object in all recarray results. PR #811 

### 0.12.6b1 -- May 18, 2020
* Add `order_by` to `dj.kill` (#668, #779) PR #775, #783
* Add explicit S3 bucket and file storage location existence checks (#748) PR #781
* Modify `_update` to allow nullable updates for strings/date (#664) PR #760
* Avoid logging events on auxiliary tables (#737) PR #753
* Add `kill_quick` and expand display to include host (#740) PR #741
* Bugfix - pandas insert fails due to additional `index` field (#666) PR #776
* Bugfix - `delete_external_files=True` does not remove from S3 (#686) PR #781
* Bugfix - pandas fetch throws error when `fetch_format='frame'` PR #774

### 0.12.5b1 -- Feb 27, 2020
* Support DataJoint datatype and connection plugins (#715, #729) PR 730, #735

### 0.12.5 -- Feb 24, 2020
* Rename module `dj.schema` into `dj.schemas`. `dj.schema` remains an alias for class `dj.Schema`. (#731) PR #732
* `dj.create_virtual_module` is now called `dj.VirtualModule` (#731) PR #732
* Bugfix - SSL `KeyError` on failed connection (#716) PR #725
* Bugfix - Unable to run unit tests using nosetests (#723) PR #724
* Bugfix - `suppress_errors` does not suppress loss of connection error (#720) PR #721

### 0.12.4 -- Jan 14, 2020
* Support for simple scalar datatypes in blobs (#690) PR #709
* Add support for the `serial` data type in declarations: alias for `bigint unsigned auto_increment` PR #713
* Improve the log table to avoid primary key collisions PR #713
* Improve documentation in README PR #713

### 0.12.3 -- Nov 22, 2019
* Bugfix - networkx 2.4 causes error in diagrams (#675) PR #705
* Bugfix - include table definition in doc string and help (#698, #699) PR #706
* Bugfix - job reservation fails when native python datatype support is disabled (#701) PR #702

### 0.12.2 -- Nov 11, 2019
* Bugfix - Convoluted error thrown if there is a reference to a non-existent table attribute (#691) PR #696
* Bugfix - Insert into external does not trim leading slash if defined in `dj.config['stores']['<store>']['location']` (#692) PR #693

### 0.12.1 -- Nov 2, 2019
* Bugfix - AttributeAdapter converts into a string (#684) PR #688

### 0.12.0 -- Oct 31, 2019
* Dropped support for Python 3.4
* Support secure connections with TLS (aka SSL) PR #620
* Convert numpy array from python object to appropriate data type if all elements are of the same type (#587) PR #608
* Remove expression requirement to have additional attributes (#604) PR #604
* Support for filepath datatype (#481) PR #603, #659
* Support file attachment datatype (#480, #592, #637) PR #659
* Fetch return a dict array when specifying `as_dict=True` for specified attributes. (#595) PR #593
* Support of ellipsis in `proj`:  `query_expression.proj(.., '-movie')` (#499) PR #578
* Expand support of blob serialization (#572, #520, #427, #392, #244, #594) PR #577
* Support for alter (#110) PR #573
* Support for `conda install datajoint` via `conda-forge` channel (#293)
* `dj.conn()` accepts a `port` keyword argument (#563) PR #571
* Support for UUID datatype (#562) PR #567
* `query_expr.fetch("KEY", as_dict=False)` returns results as `np.recarray`(#414) PR #574
* `dj.ERD` is now called `dj.Diagram` (#255, #546) PR #565
* `dj.Diagram` underlines "distinguished" classes (#378) PR #557
* Accept alias for supported MySQL datatypes (#544) PR #545
* Support for pandas in `fetch` (#459, #537) PR #534
* Support for ordering by "KEY" in `fetch` (#541) PR #534
* Add config to enable python native blobs PR #672, #676
* Add secure option for external storage (#663) PR #674, #676
* Add blob migration utility from DJ011 to DJ012 PR #673
* Improved external storage - a migration script needed from version 0.11  (#467, #475, #480, #497) PR #532
* Increase default display rows (#523) PR #526
* Bugfixes (#521, #205, #279, #477, #570, #581, #597, #596, #618, #633, #643, #644, #647, #648, #650, #656)
* Minor improvements (#538)

### 0.11.3 -- Jul 26, 2019
* Fix incompatibility with pyparsing 2.4.1 (#629) PR #631

### 0.11.2 -- Jul 25, 2019
* Fix #628 - incompatibility with pyparsing 2.4.1

### 0.11.1 -- Nov 15, 2018
* Fix ordering of attributes in proj (#483 and #516)
* Prohibit direct insert into auto-populated tables (#511)

### 0.11.0 -- Oct 25, 2018
* Full support of dependencies with renamed attributes using projection syntax (#300, #345, #436, #506, #507)
* Rename internal class and module names to comply with terminology in documentation (#494, #500)
* Full support of secondary indexes (#498, 500)
* ERD no longer shows numbers in nodes corresponding to derived dependencies (#478, #500)
* Full support of unique and nullable dependencies (#254, #301, #493, #495, #500)
* Improve memory management in `populate` (#461, #486)
* Fix query errors and redundancies (#456, #463, #482)

### 0.10.1  -- Aug 28, 2018
* Fix ERD Tooltip message (#431)
* Networkx 2.0 support (#443)
* Fix insert from query with skip_duplicates=True (#451)
* Sped up queries (#458)
* Bugfix in restriction of the form (A & B) * B (#463)
* Improved error messages (#466)

### 0.10.0 -- Jan 10, 2018 
* Deletes are more efficient (#424)
* ERD shows table definition on tooltip hover in Jupyter (#422) 
* S3 external storage
* Garbage collection for external sorage
* Most operators and methods of tables can be invoked as class methods rather than instance methods (#407)
* The schema decorator object no longer requires locals() to specify the context
* Compatibility with pymysql 0.8.0+
* More efficient loading of dependencies (#403)

### 0.9.0 -- Nov 17, 2017
* Made graphviz installation optional
* Implement file-based external storage
* Implement union operator +
* Implement file-based external storage

### 0.8.0 -- Jul 26, 2017 
Documentation and tutorials available at https://docs.datajoint.io and https://tutorials.datajoint.io
* improved the ERD graphics and features using the graphviz libraries (#207, #333)
* improved password handling logic (#322, #321)
* the use of the `contents` property to populate tables now only works in `dj.Lookup` classes (#310).
* allow suppressing the display of size of query results through the `show_tuple_count` configuration option (#309)
* implemented renamed foreign keys to spec (#333)
* added the `limit` keyword argument to populate (#329)
* reduced the number of displayed messages (#308)
* added `size_on_disk` property for dj.Schema() objects (#323)
* job keys are entered in the jobs table (#316, #243)
* simplified the `fetch` and `fetch1` syntax, deprecating the `fetch[...]` syntax (#319)
* the jobs tables now store the connection ids to allow identifying abandoned jobs (#288, #317)

### 0.5.0 (#298) -- Mar 8, 2017
* All fetched integers are now 64-bit long and all fetched floats are double precision.
* Added `dj.create_virtual_module`

### 0.4.10 (#286) -- Feb 6, 2017
* Removed Vagrant and Readthedocs support 
* Explicit saving of configuration (issue #284)

### 0.4.9 (#285) -- Feb 2, 2017
* Fixed setup.py for pip install 

### 0.4.7 (#281) -- Jan 24, 2017
* Fixed issues related to order of attributes in projection.

### 0.4.6 (#277) -- Dec 22, 2016
* Proper handling of interruptions during populate

### 0.4.5 (#274) -- Dec 20, 2016
* Populate reports how many keys remain to be populated at the start.

### 0.4.3  (#271) -- Dec 6, 2016
* Fixed aggregation issues (#270)
* datajoint no longer attempts to connect to server at import time
* dropped support of view (reversed #257)
* more elegant handling of insufficient privileges (#268)

### 0.4.2 (#267)  -- Dec 6, 2016
* improved table appearance in Jupyter

### 0.4.1 (#266) -- Oct 28, 2016
* bugfix for very long error messages

### 0.3.9 -- Sep 27, 2016
* Added support for datatype `YEAR`
* Fixed issues with `dj.U` and the `aggr` operator (#246, #247)

### 0.3.8  -- Aug 2, 2016
* added the `_update` method in `base_relation`. It allows updating values in existing tuples.
* bugfix in reading values of type double.  Previously it was cast as float32. 

### 0.3.7  -- Jul 31, 2016
* added parameter `ignore_extra_fields` in `insert` 
* `insert(..., skip_duplicates=True)` now relies on `SELECT IGNORE`.  Previously it explicitly checked if tuple already exists.
* table previews now include blob attributes displaying the string <BLOB>

### 0.3.6  -- Jul 30, 2016
* bugfix in `schema.spawn_missing_classes`.  Previously, spawned part classes would not show in ERDs.
* dj.key now causes fetch to return as a list of dicts.  Previously it was a recarray.

### 0.3.5
* `dj.set_password()` now asks for user confirmation before changing the password.
* fixed issue #228

### 0.3.4
* Added method the `ERD.add_parts` method, which adds the part tables of all tables currently in the ERD.
* `ERD() + arg` and `ERD() - arg` can now accept relation classes as arg.

### 0.3.3
* Suppressed warnings (redirected them to logging).  Previoiusly, scipy would throw warnings in ERD, for example.
* Added ERD.from_sequence as a shortcut to combining the ERDs of multiple sources
* ERD() no longer text the context argument.
* ERD.draw() now takes an optional context argument.  By default uses the caller's locals.

### 0.3.2.   
* Fixed issue #223:  `insert` can insert relations without fetching.
* ERD() now takes the `context` argument, which specifies in which context to look for classes. The default is taken from the argument (schema or relation).
* ERD.draw() no longer has the `prefix` argument: class names are shown as found in the context.<|MERGE_RESOLUTION|>--- conflicted
+++ resolved
@@ -1,9 +1,6 @@
 ## Release notes
 
-<<<<<<< HEAD
-### 0.12.7b1 -- Oct 27, 2020
-=======
-### 0.12.8 -- Jan 12, 2021
+### 0.12.8b1 -- Jan 12, 2021
 * table.children, .parents, .descendents, and ancestors can return queryable objects. PR #833
 * Load dependencies before querying dependencies. (#179) PR #833
 * Fix display of part tables in `schema.save`. (#821) PR #833
@@ -12,8 +9,7 @@
 * Add more S3 logging for debugging. (#831) PR #832 
 * Convert testing framework from TravisCI to GitHub Actions (#841) PR #840
  
-### 0.12.7 -- Oct 27, 2020
->>>>>>> 8b676d91
+### 0.12.7b1 -- Oct 27, 2020
 * Fix case sensitivity issues to adapt to MySQL 8+.  PR #819
 * Fix pymysql regression bug (#814) PR #816
 * Adapted attribute types now have dtype=object in all recarray results. PR #811 
