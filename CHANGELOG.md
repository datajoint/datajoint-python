## Release notes

### 0.12.0 -- October 1, 2019
* Dropped support for Python 3.4
* Support secure connections with TLS (aka SSL) PR #620
* Dropped support for Python 3.4
* Convert numpy array from python object to appropriate data type if all elements are of the same type (#587) PR #608
* Remove expression requirement to have additional attributes (#604) PR #604
* Support for filepath datatype (#481) PR #603, #659
<<<<<<< HEAD
* Support file attachment datatype (#480, #592, #637, PR #659)
=======
* Support file attachment datatype (#480, #592, #637) PR #659
>>>>>>> 15b9b619
* Fetch return a dict array when specifying `as_dict=True` for specified attributes. (#595) PR #593
* Support of ellipsis in `proj`:  `query_expression.proj(.., '-movie')` (#499) PR #578
* Expand support of blob serialization (#572, #520, #427, #392, #244, #594) PR #577
* Support for alter (#110) PR #573
* Support for `conda install datajoint` via `conda-forge` channel (#293)
* `dj.conn()` accepts a `port` keyword argument (#563) PR #571
* Support for UUID datatype (#562) PR #567
* `query_expr.fetch("KEY", as_dict=False)` returns results as `np.recarray`(#414) PR #574
* `dj.ERD` is now called `dj.Diagram` (#255, #546) PR #565
* `dj.Diagram` underlines "distinguished" classes (#378) PR #557
* Accept alias for supported MySQL datatypes (#544) PR #545
* Support for pandas in `fetch` (#459, #537) PR #534
* Support for ordering by "KEY" in `fetch` (#541) PR #534
* Improved external storage - a migration script needed from version 0.11  (#467, #475, #480, #497) PR #532
* Increase default display rows (#523) PR #526
<<<<<<< HEAD
* Bugfixes (#521, #205, #279, #477, #570, #581, #597, #596, #618, #633, #643, #644, #647, #656)
=======
* Bugfixes (#521, #205, #279, #477, #570, #581, #597, #596, #618, #633, #643, #644, #647, #648, #650, #656)
>>>>>>> 15b9b619
* Minor improvements (#538)

### 0.11.3 -- Jul 26, 2019
* Fix incompatibility with pyparsing 2.4.1 (#629) PR #631

### 0.11.2 -- July 25, 2019
* Fix #628 - incompatibility with pyparsing 2.4.1

### 0.11.1 -- Nov 15, 2018
* Fix ordering of attributes in proj (#483 and #516)
* Prohibit direct insert into auto-populated tables (#511)

### 0.11.0 -- Oct 25, 2018
* Full support of dependencies with renamed attributes using projection syntax (#300, #345, #436, #506, #507)
* Rename internal class and module names to comply with terminology in documentation (#494, #500)
* Full support of secondary indexes (#498, 500)
* ERD no longer shows numbers in nodes corresponding to derived dependencies (#478, #500)
* Full support of unique and nullable dependencies (#254, #301, #493, #495, #500)
* Improve memory management in `populate` (#461, #486)
* Fix query errors and redundancies (#456, #463, #482)

### 0.10.1  -- Aug 28, 2018
* Fix ERD Tooltip message (#431)
* Networkx 2.0 support (#443)
* Fix insert from query with skip_duplicates=True (#451)
* Sped up queries (#458)
* Bugfix in restriction of the form (A & B) * B (#463)
* Improved error messages (#466)

### 0.10.0 -- Jan 10, 2018 
* Deletes are more efficient (#424)
* ERD shows table definition on tooltip hover in Jupyter (#422) 
* S3 external storage
* Garbage collection for external sorage
* Most operators and methods of tables can be invoked as class methods rather than instance methods (#407)
* The schema decorator object no longer requires locals() to specify the context
* Compatibility with pymysql 0.8.0+
* More efficient loading of dependencies (#403)

### 0.9.0 -- Nov 17, 2017
* Made graphviz installation optional
* Implement file-based external storage
* Implement union operator +
* Implement file-based external storage

### 0.8.0 -- Jul 26, 2017 
Documentation and tutorials available at https://docs.datajoint.io and https://tutorials.datajoint.io
* improved the ERD graphics and features using the graphviz libraries (#207, #333)
* improved password handling logic (#322, #321)
* the use of the `contents` property to populate tables now only works in `dj.Lookup` classes (#310).
* allow suppressing the display of size of query results through the `show_tuple_count` configuration option (#309)
* implemented renamed foreign keys to spec (#333)
* added the `limit` keyword argument to populate (#329)
* reduced the number of displayed messages (#308)
* added `size_on_disk` property for dj.Schema() objects (#323)
* job keys are entered in the jobs table (#316, #243)
* simplified the `fetch` and `fetch1` syntax, deprecating the `fetch[...]` syntax (#319)
* the jobs tables now store the connection ids to allow identifying abandoned jobs (#288, #317)

### 0.5.0 (#298) -- Mar 8, 2017
* All fetched integers are now 64-bit long and all fetched floats are double precision.
* Added `dj.create_virtual_module`

### 0.4.10 (#286) -- Feb 6, 2017
* Removed Vagrant and Readthedocs support 
* Explicit saving of configuration (issue #284)

### 0.4.9 (#285) -- Feb 2, 2017
* Fixed setup.py for pip install 

### 0.4.7 (#281) -- Jan 24, 2017
* Fixed issues related to order of attributes in projection.

### 0.4.6 (#277) -- Dec 22, 2016
* Proper handling of interruptions during populate

### 0.4.5 (#274) -- Dec 20, 2016
* Populate reports how many keys remain to be populated at the start.

### 0.4.3  (#271) -- Dec 6, 2016
* Fixed aggregation issues (#270)
* datajoint no longer attempts to connect to server at import time
* dropped support of view (reversed #257)
* more elegant handling of insufficient privileges (#268)

### 0.4.2 (#267)  -- Dec 6, 2016
* improved table appearance in Jupyter

### 0.4.1 (#266) -- Oct 28, 2016
* bugfix for very long error messages

### 0.3.9 -- Sep 27, 2016
* Added support for datatype `YEAR`
* Fixed issues with `dj.U` and the `aggr` operator (#246, #247)

### 0.3.8  -- Aug 2, 2016
* added the `_update` method in `base_relation`. It allows updating values in existing tuples.
* bugfix in reading values of type double.  Previously it was cast as float32. 

### 0.3.7  -- Jul 31, 2016
* added parameter `ignore_extra_fields` in `insert` 
* `insert(..., skip_duplicates=True)` now relies on `SELECT IGNORE`.  Previously it explicitly checked if tuple already exists.
* table previews now include blob attributes displaying the string <BLOB>

### 0.3.6  -- Jul 30, 2016
* bugfix in `schema.spawn_missing_classes`.  Previously, spawned part classes would not show in ERDs.
* dj.key now causes fetch to return as a list of dicts.  Previously it was a recarray.

### 0.3.5
* `dj.set_password()` now asks for user confirmation before changing the password.
* fixed issue #228

### 0.3.4
* Added method the `ERD.add_parts` method, which adds the part tables of all tables currently in the ERD.
* `ERD() + arg` and `ERD() - arg` can now accept relation classes as arg.

### 0.3.3
* Suppressed warnings (redirected them to logging).  Previoiusly, scipy would throw warnings in ERD, for example.
* Added ERD.from_sequence as a shortcut to combining the ERDs of multiple sources
* ERD() no longer text the context argument.
* ERD.draw() now takes an optional context argument.  By default uses the caller's locals.

### 0.3.2.   
* Fixed issue #223:  `insert` can insert relations without fetching.
* ERD() now takes the `context` argument, which specifies in which context to look for classes. The default is taken from the argument (schema or relation).
* ERD.draw() no longer has the `prefix` argument: class names are shown as found in the context.<|MERGE_RESOLUTION|>--- conflicted
+++ resolved
@@ -7,11 +7,7 @@
 * Convert numpy array from python object to appropriate data type if all elements are of the same type (#587) PR #608
 * Remove expression requirement to have additional attributes (#604) PR #604
 * Support for filepath datatype (#481) PR #603, #659
-<<<<<<< HEAD
-* Support file attachment datatype (#480, #592, #637, PR #659)
-=======
 * Support file attachment datatype (#480, #592, #637) PR #659
->>>>>>> 15b9b619
 * Fetch return a dict array when specifying `as_dict=True` for specified attributes. (#595) PR #593
 * Support of ellipsis in `proj`:  `query_expression.proj(.., '-movie')` (#499) PR #578
 * Expand support of blob serialization (#572, #520, #427, #392, #244, #594) PR #577
@@ -27,11 +23,7 @@
 * Support for ordering by "KEY" in `fetch` (#541) PR #534
 * Improved external storage - a migration script needed from version 0.11  (#467, #475, #480, #497) PR #532
 * Increase default display rows (#523) PR #526
-<<<<<<< HEAD
-* Bugfixes (#521, #205, #279, #477, #570, #581, #597, #596, #618, #633, #643, #644, #647, #656)
-=======
 * Bugfixes (#521, #205, #279, #477, #570, #581, #597, #596, #618, #633, #643, #644, #647, #648, #650, #656)
->>>>>>> 15b9b619
 * Minor improvements (#538)
 
 ### 0.11.3 -- Jul 26, 2019
