## Release notes

### 0.13.0 -- TBD
* Support DataJoint datatype and connection plugins (#715, #729) PR 730, #735
* Allow updating specified secondary attributes using `update1` PR #763
* add dj.key_hash reference to dj.hash.key_hash, treat as 'public api'
<<<<<<< HEAD
* Remove python 3.5 support
=======
* default enable_python_native_blobs to True
>>>>>>> ba8b85b9

### 0.12.8 -- Jan 12, 2021
* table.children, .parents, .descendents, and ancestors can return queryable objects. PR #833
* Load dependencies before querying dependencies. (#179) PR #833
* Fix display of part tables in `schema.save`. (#821) PR #833
* Add `schema.list_tables`. (#838) PR #844
* Fix minio new version regression.  PR #847
* Add more S3 logging for debugging. (#831) PR #832 
* Convert testing framework from TravisCI to GitHub Actions (#841) PR #840
 
### 0.12.7 -- Oct 27, 2020
* Fix case sensitivity issues to adapt to MySQL 8+.  PR #819
* Fix pymysql regression bug (#814) PR #816
* Adapted attribute types now have dtype=object in all recarray results. PR #811 

### 0.12.6 -- May 15, 2020
* Add `order_by` to `dj.kill` (#668, #779) PR #775, #783
* Add explicit S3 bucket and file storage location existence checks (#748) PR #781
* Modify `_update` to allow nullable updates for strings/date (#664) PR #760
* Avoid logging events on auxiliary tables (#737) PR #753
* Add `kill_quick` and expand display to include host (#740) PR #741
* Bugfix - pandas insert fails due to additional `index` field (#666) PR #776
* Bugfix - `delete_external_files=True` does not remove from S3 (#686) PR #781
* Bugfix - pandas fetch throws error when `fetch_format='frame'` PR #774

### 0.12.5 -- Feb 24, 2020
* Rename module `dj.schema` into `dj.schemas`. `dj.schema` remains an alias for class `dj.Schema`. (#731) PR #732
* `dj.create_virtual_module` is now called `dj.VirtualModule` (#731) PR #732
* Bugfix - SSL `KeyError` on failed connection (#716) PR #725
* Bugfix - Unable to run unit tests using nosetests (#723) PR #724
* Bugfix - `suppress_errors` does not suppress loss of connection error (#720) PR #721

### 0.12.4 -- Jan 14, 2020
* Support for simple scalar datatypes in blobs (#690) PR #709
* Add support for the `serial` data type in declarations: alias for `bigint unsigned auto_increment` PR #713
* Improve the log table to avoid primary key collisions PR #713
* Improve documentation in README PR #713

### 0.12.3 -- Nov 22, 2019
* Bugfix - networkx 2.4 causes error in diagrams (#675) PR #705
* Bugfix - include table definition in doc string and help (#698, #699) PR #706
* Bugfix - job reservation fails when native python datatype support is disabled (#701) PR #702

### 0.12.2 -- Nov 11, 2019
* Bugfix - Convoluted error thrown if there is a reference to a non-existent table attribute (#691) PR #696
* Bugfix - Insert into external does not trim leading slash if defined in `dj.config['stores']['<store>']['location']` (#692) PR #693

### 0.12.1 -- Nov 2, 2019
* Bugfix - AttributeAdapter converts into a string (#684) PR #688

### 0.12.0 -- Oct 31, 2019
* Dropped support for Python 3.4
* Support secure connections with TLS (aka SSL) PR #620
* Convert numpy array from python object to appropriate data type if all elements are of the same type (#587) PR #608
* Remove expression requirement to have additional attributes (#604) PR #604
* Support for filepath datatype (#481) PR #603, #659
* Support file attachment datatype (#480, #592, #637) PR #659
* Fetch return a dict array when specifying `as_dict=True` for specified attributes. (#595) PR #593
* Support of ellipsis in `proj`:  `query_expression.proj(.., '-movie')` (#499) PR #578
* Expand support of blob serialization (#572, #520, #427, #392, #244, #594) PR #577
* Support for alter (#110) PR #573
* Support for `conda install datajoint` via `conda-forge` channel (#293)
* `dj.conn()` accepts a `port` keyword argument (#563) PR #571
* Support for UUID datatype (#562) PR #567
* `query_expr.fetch("KEY", as_dict=False)` returns results as `np.recarray`(#414) PR #574
* `dj.ERD` is now called `dj.Diagram` (#255, #546) PR #565
* `dj.Diagram` underlines "distinguished" classes (#378) PR #557
* Accept alias for supported MySQL datatypes (#544) PR #545
* Support for pandas in `fetch` (#459, #537) PR #534
* Support for ordering by "KEY" in `fetch` (#541) PR #534
* Add config to enable python native blobs PR #672, #676
* Add secure option for external storage (#663) PR #674, #676
* Add blob migration utility from DJ011 to DJ012 PR #673
* Improved external storage - a migration script needed from version 0.11  (#467, #475, #480, #497) PR #532
* Increase default display rows (#523) PR #526
* Bugfixes (#521, #205, #279, #477, #570, #581, #597, #596, #618, #633, #643, #644, #647, #648, #650, #656)
* Minor improvements (#538)

### 0.11.3 -- Jul 26, 2019
* Fix incompatibility with pyparsing 2.4.1 (#629) PR #631

### 0.11.2 -- Jul 25, 2019
* Fix #628 - incompatibility with pyparsing 2.4.1

### 0.11.1 -- Nov 15, 2018
* Fix ordering of attributes in proj (#483 and #516)
* Prohibit direct insert into auto-populated tables (#511)

### 0.11.0 -- Oct 25, 2018
* Full support of dependencies with renamed attributes using projection syntax (#300, #345, #436, #506, #507)
* Rename internal class and module names to comply with terminology in documentation (#494, #500)
* Full support of secondary indexes (#498, 500)
* ERD no longer shows numbers in nodes corresponding to derived dependencies (#478, #500)
* Full support of unique and nullable dependencies (#254, #301, #493, #495, #500)
* Improve memory management in `populate` (#461, #486)
* Fix query errors and redundancies (#456, #463, #482)

### 0.10.1  -- Aug 28, 2018
* Fix ERD Tooltip message (#431)
* Networkx 2.0 support (#443)
* Fix insert from query with skip_duplicates=True (#451)
* Sped up queries (#458)
* Bugfix in restriction of the form (A & B) * B (#463)
* Improved error messages (#466)

### 0.10.0 -- Jan 10, 2018 
* Deletes are more efficient (#424)
* ERD shows table definition on tooltip hover in Jupyter (#422) 
* S3 external storage
* Garbage collection for external sorage
* Most operators and methods of tables can be invoked as class methods rather than instance methods (#407)
* The schema decorator object no longer requires locals() to specify the context
* Compatibility with pymysql 0.8.0+
* More efficient loading of dependencies (#403)

### 0.9.0 -- Nov 17, 2017
* Made graphviz installation optional
* Implement file-based external storage
* Implement union operator +
* Implement file-based external storage

### 0.8.0 -- Jul 26, 2017 
Documentation and tutorials available at https://docs.datajoint.io and https://tutorials.datajoint.io
* improved the ERD graphics and features using the graphviz libraries (#207, #333)
* improved password handling logic (#322, #321)
* the use of the `contents` property to populate tables now only works in `dj.Lookup` classes (#310).
* allow suppressing the display of size of query results through the `show_tuple_count` configuration option (#309)
* implemented renamed foreign keys to spec (#333)
* added the `limit` keyword argument to populate (#329)
* reduced the number of displayed messages (#308)
* added `size_on_disk` property for dj.Schema() objects (#323)
* job keys are entered in the jobs table (#316, #243)
* simplified the `fetch` and `fetch1` syntax, deprecating the `fetch[...]` syntax (#319)
* the jobs tables now store the connection ids to allow identifying abandoned jobs (#288, #317)

### 0.5.0 (#298) -- Mar 8, 2017
* All fetched integers are now 64-bit long and all fetched floats are double precision.
* Added `dj.create_virtual_module`

### 0.4.10 (#286) -- Feb 6, 2017
* Removed Vagrant and Readthedocs support 
* Explicit saving of configuration (issue #284)

### 0.4.9 (#285) -- Feb 2, 2017
* Fixed setup.py for pip install 

### 0.4.7 (#281) -- Jan 24, 2017
* Fixed issues related to order of attributes in projection.

### 0.4.6 (#277) -- Dec 22, 2016
* Proper handling of interruptions during populate

### 0.4.5 (#274) -- Dec 20, 2016
* Populate reports how many keys remain to be populated at the start.

### 0.4.3  (#271) -- Dec 6, 2016
* Fixed aggregation issues (#270)
* datajoint no longer attempts to connect to server at import time
* dropped support of view (reversed #257)
* more elegant handling of insufficient privileges (#268)

### 0.4.2 (#267)  -- Dec 6, 2016
* improved table appearance in Jupyter

### 0.4.1 (#266) -- Oct 28, 2016
* bugfix for very long error messages

### 0.3.9 -- Sep 27, 2016
* Added support for datatype `YEAR`
* Fixed issues with `dj.U` and the `aggr` operator (#246, #247)

### 0.3.8  -- Aug 2, 2016
* added the `_update` method in `base_relation`. It allows updating values in existing tuples.
* bugfix in reading values of type double.  Previously it was cast as float32. 

### 0.3.7  -- Jul 31, 2016
* added parameter `ignore_extra_fields` in `insert` 
* `insert(..., skip_duplicates=True)` now relies on `SELECT IGNORE`.  Previously it explicitly checked if tuple already exists.
* table previews now include blob attributes displaying the string <BLOB>

### 0.3.6  -- Jul 30, 2016
* bugfix in `schema.spawn_missing_classes`.  Previously, spawned part classes would not show in ERDs.
* dj.key now causes fetch to return as a list of dicts.  Previously it was a recarray.

### 0.3.5
* `dj.set_password()` now asks for user confirmation before changing the password.
* fixed issue #228

### 0.3.4
* Added method the `ERD.add_parts` method, which adds the part tables of all tables currently in the ERD.
* `ERD() + arg` and `ERD() - arg` can now accept relation classes as arg.

### 0.3.3
* Suppressed warnings (redirected them to logging).  Previoiusly, scipy would throw warnings in ERD, for example.
* Added ERD.from_sequence as a shortcut to combining the ERDs of multiple sources
* ERD() no longer text the context argument.
* ERD.draw() now takes an optional context argument.  By default uses the caller's locals.

### 0.3.2.   
* Fixed issue #223:  `insert` can insert relations without fetching.
* ERD() now takes the `context` argument, which specifies in which context to look for classes. The default is taken from the argument (schema or relation).
* ERD.draw() no longer has the `prefix` argument: class names are shown as found in the context.<|MERGE_RESOLUTION|>--- conflicted
+++ resolved
@@ -4,11 +4,8 @@
 * Support DataJoint datatype and connection plugins (#715, #729) PR 730, #735
 * Allow updating specified secondary attributes using `update1` PR #763
 * add dj.key_hash reference to dj.hash.key_hash, treat as 'public api'
-<<<<<<< HEAD
+* default enable_python_native_blobs to True
 * Remove python 3.5 support
-=======
-* default enable_python_native_blobs to True
->>>>>>> ba8b85b9
 
 ### 0.12.8 -- Jan 12, 2021
 * table.children, .parents, .descendents, and ancestors can return queryable objects. PR #833
