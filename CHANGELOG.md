## Release notes

### 0.13.4 -- March, 25 2022
* Add - Allow reading blobs produced by legacy 32-bit compiled mYm library for matlab. PR #995
<<<<<<< HEAD
* Bugfix - Add missing `jobs` argument for multiprocessing
* Add - Test for multiprocessing
=======
* Bugfix - Fix external store key name doesn't allow '-' (#1005) PR #1006
>>>>>>> 8f149690

### 0.13.3 -- Feb 9, 2022
* Bugfix - Fix error in listing ancestors, descendants with part tables.
* Bugfix - Fix Python 3.10 compatibility (#983) PR #972
* Bugfix - Allow renaming non-conforming attributes in proj (#982) PR #972
* Add - Expose proxy feature for S3 external stores (#961) PR #962
* Add - implement multiprocessing in populate (#695) PR #704, #969
* Bugfix - Dependencies not properly loaded on populate. (#902) PR #919
* Bugfix - Replace use of numpy aliases of built-in types with built-in type. (#938) PR #939
* Bugfix - Deletes and drops must include the master of each part. (#151, #374) PR #957
* Bugfix - `ExternalTable.delete` should not remove row on error (#953) PR #956
* Bugfix - Fix error handling of remove_object function in `s3.py` (#952) PR #955
* Bugfix - Fix regression issue with `DISTINCT` clause and `GROUP_BY` (#914) PR #963
* Bugfix - Fix sql code generation to comply with sql mode `ONLY_FULL_GROUP_BY` (#916) PR #965
* Bugfix - Fix count for left-joined `QueryExpressions` (#951) PR #966
* Bugfix - Fix assertion error when performing a union into a join (#930) PR #967
* Update `~jobs.error_stack` from blob to mediumblob to allow error stacks >64kB in jobs (#984) PR #986
* Bugfix - Fix error when performing a union on multiple tables (#926) PR #964
* Add - Allow optional keyword arguments for `make()` in `populate()` PR #971

### 0.13.2 -- May 7, 2021
* Update `setuptools_certificate` dependency to new name `otumat`
* Bugfix - Explicit calls to `dj.Connection` throw error due to missing `host_input` (#895) PR #907
* Bugfix - Correct count of deleted items. (#897) PR #912

### 0.13.1 -- Apr 16, 2021
* Add `None` as an alias for `IS NULL` comparison in `dict` restrictions (#824) PR #893
* Drop support for MySQL 5.6 since it has reached EOL PR #893
* Bugfix - `schema.list_tables()` is not topologically sorted (#838) PR #893
* Bugfix - Diagram part tables do not show proper class name (#882) PR #893
* Bugfix - Error in complex restrictions (#892) PR #893
* Bugfix - WHERE and GROUP BY clases are dropped on joins with aggregation (#898, #899) PR #893

### 0.13.0 -- Mar 24, 2021
* Re-implement query transpilation into SQL, fixing issues (#386, #449, #450, #484, #558). PR #754
* Re-implement cascading deletes for better performance. PR #839
* Add support for deferred schema activation to allow for greater modularity. (#834) PR #839
* Add query caching mechanism for offline development (#550) PR #839
* Add table method `.update1` to update a row in the table with new values (#867) PR #763, #889
* Python datatypes are now enabled by default in blobs (#761). PR #859
* Added permissive join and restriction operators `@` and `^` (#785) PR #754
* Support DataJoint datatype and connection plugins (#715, #729) PR 730, #735
* Add `dj.key_hash` alias to `dj.hash.key_hash` (#804) PR #862
* Default enable_python_native_blobs to True
* Bugfix - Regression error on joins with same attribute name (#857) PR #878
* Bugfix - Error when `fetch1('KEY')` when `dj.config['fetch_format']='frame'` set (#876) PR #880, #878
* Bugfix - Error when cascading deletes in tables with many, complex keys (#883, #886) PR #839
* Add deprecation warning for `_update`. PR #889
* Add `purge_query_cache` utility. PR #889
* Add tests for query caching and permissive join and restriction. PR #889
* Drop support for Python 3.5 (#829) PR #861

### 0.12.9 -- Mar 12, 2021
* Fix bug with fetch1 with `dj.config['fetch_format']="frame"`. (#876) PR #880

### 0.12.8 -- Jan 12, 2021
* table.children, .parents, .descendents, and ancestors can return queryable objects. PR #833
* Load dependencies before querying dependencies. (#179) PR #833
* Fix display of part tables in `schema.save`. (#821) PR #833
* Add `schema.list_tables`. (#838) PR #844
* Fix minio new version regression.  PR #847
* Add more S3 logging for debugging. (#831) PR #832
* Convert testing framework from TravisCI to GitHub Actions (#841) PR #840

### 0.12.7 -- Oct 27, 2020
* Fix case sensitivity issues to adapt to MySQL 8+.  PR #819
* Fix pymysql regression bug (#814) PR #816
* Adapted attribute types now have dtype=object in all recarray results. PR #811

### 0.12.6 -- May 15, 2020
* Add `order_by` to `dj.kill` (#668, #779) PR #775, #783
* Add explicit S3 bucket and file storage location existence checks (#748) PR #781
* Modify `_update` to allow nullable updates for strings/date (#664) PR #760
* Avoid logging events on auxiliary tables (#737) PR #753
* Add `kill_quick` and expand display to include host (#740) PR #741
* Bugfix - pandas insert fails due to additional `index` field (#666) PR #776
* Bugfix - `delete_external_files=True` does not remove from S3 (#686) PR #781
* Bugfix - pandas fetch throws error when `fetch_format='frame'` PR #774

### 0.12.5 -- Feb 24, 2020
* Rename module `dj.schema` into `dj.schemas`. `dj.schema` remains an alias for class `dj.Schema`. (#731) PR #732
* `dj.create_virtual_module` is now called `dj.VirtualModule` (#731) PR #732
* Bugfix - SSL `KeyError` on failed connection (#716) PR #725
* Bugfix - Unable to run unit tests using nosetests (#723) PR #724
* Bugfix - `suppress_errors` does not suppress loss of connection error (#720) PR #721

### 0.12.4 -- Jan 14, 2020
* Support for simple scalar datatypes in blobs (#690) PR #709
* Add support for the `serial` data type in declarations: alias for `bigint unsigned auto_increment` PR #713
* Improve the log table to avoid primary key collisions PR #713
* Improve documentation in README PR #713

### 0.12.3 -- Nov 22, 2019
* Bugfix - networkx 2.4 causes error in diagrams (#675) PR #705
* Bugfix - include table definition in doc string and help (#698, #699) PR #706
* Bugfix - job reservation fails when native python datatype support is disabled (#701) PR #702

### 0.12.2 -- Nov 11, 2019
* Bugfix - Convoluted error thrown if there is a reference to a non-existent table attribute (#691) PR #696
* Bugfix - Insert into external does not trim leading slash if defined in `dj.config['stores']['<store>']['location']` (#692) PR #693

### 0.12.1 -- Nov 2, 2019
* Bugfix - AttributeAdapter converts into a string (#684) PR #688

### 0.12.0 -- Oct 31, 2019
* Dropped support for Python 3.4
* Support secure connections with TLS (aka SSL) PR #620
* Convert numpy array from python object to appropriate data type if all elements are of the same type (#587) PR #608
* Remove expression requirement to have additional attributes (#604) PR #604
* Support for filepath datatype (#481) PR #603, #659
* Support file attachment datatype (#480, #592, #637) PR #659
* Fetch return a dict array when specifying `as_dict=True` for specified attributes. (#595) PR #593
* Support of ellipsis in `proj`:  `query_expression.proj(.., '-movie')` (#499) PR #578
* Expand support of blob serialization (#572, #520, #427, #392, #244, #594) PR #577
* Support for alter (#110) PR #573
* Support for `conda install datajoint` via `conda-forge` channel (#293)
* `dj.conn()` accepts a `port` keyword argument (#563) PR #571
* Support for UUID datatype (#562) PR #567
* `query_expr.fetch("KEY", as_dict=False)` returns results as `np.recarray`(#414) PR #574
* `dj.ERD` is now called `dj.Diagram` (#255, #546) PR #565
* `dj.Diagram` underlines "distinguished" classes (#378) PR #557
* Accept alias for supported MySQL datatypes (#544) PR #545
* Support for pandas in `fetch` (#459, #537) PR #534
* Support for ordering by "KEY" in `fetch` (#541) PR #534
* Add config to enable python native blobs PR #672, #676
* Add secure option for external storage (#663) PR #674, #676
* Add blob migration utility from DJ011 to DJ012 PR #673
* Improved external storage - a migration script needed from version 0.11  (#467, #475, #480, #497) PR #532
* Increase default display rows (#523) PR #526
* Bugfixes (#521, #205, #279, #477, #570, #581, #597, #596, #618, #633, #643, #644, #647, #648, #650, #656)
* Minor improvements (#538)

### 0.11.3 -- Jul 26, 2019
* Fix incompatibility with pyparsing 2.4.1 (#629) PR #631

### 0.11.2 -- Jul 25, 2019
* Fix #628 - incompatibility with pyparsing 2.4.1

### 0.11.1 -- Nov 15, 2018
* Fix ordering of attributes in proj (#483, #516)
* Prohibit direct insert into auto-populated tables (#511)

### 0.11.0 -- Oct 25, 2018
* Full support of dependencies with renamed attributes using projection syntax (#300, #345, #436, #506, #507)
* Rename internal class and module names to comply with terminology in documentation (#494, #500)
* Full support of secondary indexes (#498, 500)
* ERD no longer shows numbers in nodes corresponding to derived dependencies (#478, #500)
* Full support of unique and nullable dependencies (#254, #301, #493, #495, #500)
* Improve memory management in `populate` (#461, #486)
* Fix query errors and redundancies (#456, #463, #482)

### 0.10.1  -- Aug 28, 2018
* Fix ERD Tooltip message (#431)
* Networkx 2.0 support (#443)
* Fix insert from query with skip_duplicates=True (#451)
* Sped up queries (#458)
* Bugfix in restriction of the form (A & B) * B (#463)
* Improved error messages (#466)

### 0.10.0 -- Jan 10, 2018
* Deletes are more efficient (#424)
* ERD shows table definition on tooltip hover in Jupyter (#422)
* S3 external storage
* Garbage collection for external sorage
* Most operators and methods of tables can be invoked as class methods rather than instance methods (#407)
* The schema decorator object no longer requires locals() to specify the context
* Compatibility with pymysql 0.8.0+
* More efficient loading of dependencies (#403)

### 0.9.0 -- Nov 17, 2017
* Made graphviz installation optional
* Implement file-based external storage
* Implement union operator +
* Implement file-based external storage

### 0.8.0 -- Jul 26, 2017
Documentation and tutorials available at https://docs.datajoint.io and https://tutorials.datajoint.io
* improved the ERD graphics and features using the graphviz libraries (#207, #333)
* improved password handling logic (#322, #321)
* the use of the `contents` property to populate tables now only works in `dj.Lookup` classes (#310).
* allow suppressing the display of size of query results through the `show_tuple_count` configuration option (#309)
* implemented renamed foreign keys to spec (#333)
* added the `limit` keyword argument to populate (#329)
* reduced the number of displayed messages (#308)
* added `size_on_disk` property for dj.Schema() objects (#323)
* job keys are entered in the jobs table (#316, #243)
* simplified the `fetch` and `fetch1` syntax, deprecating the `fetch[...]` syntax (#319)
* the jobs tables now store the connection ids to allow identifying abandoned jobs (#288, #317)

### 0.5.0 (#298) -- Mar 8, 2017
* All fetched integers are now 64-bit long and all fetched floats are double precision.
* Added `dj.create_virtual_module`

### 0.4.10 (#286) -- Feb 6, 2017
* Removed Vagrant and Readthedocs support
* Explicit saving of configuration (issue #284)

### 0.4.9 (#285) -- Feb 2, 2017
* Fixed setup.py for pip install

### 0.4.7 (#281) -- Jan 24, 2017
* Fixed issues related to order of attributes in projection.

### 0.4.6 (#277) -- Dec 22, 2016
* Proper handling of interruptions during populate

### 0.4.5 (#274) -- Dec 20, 2016
* Populate reports how many keys remain to be populated at the start.

### 0.4.3  (#271) -- Dec 6, 2016
* Fixed aggregation issues (#270)
* datajoint no longer attempts to connect to server at import time
* dropped support of view (reversed #257)
* more elegant handling of insufficient privileges (#268)

### 0.4.2 (#267)  -- Dec 6, 2016
* improved table appearance in Jupyter

### 0.4.1 (#266) -- Oct 28, 2016
* bugfix for very long error messages

### 0.3.9 -- Sep 27, 2016
* Added support for datatype `YEAR`
* Fixed issues with `dj.U` and the `aggr` operator (#246, #247)

### 0.3.8  -- Aug 2, 2016
* added the `_update` method in `base_relation`. It allows updating values in existing tuples.
* bugfix in reading values of type double.  Previously it was cast as float32.

### 0.3.7  -- Jul 31, 2016
* added parameter `ignore_extra_fields` in `insert`
* `insert(..., skip_duplicates=True)` now relies on `SELECT IGNORE`.  Previously it explicitly checked if tuple already exists.
* table previews now include blob attributes displaying the string <BLOB>

### 0.3.6  -- Jul 30, 2016
* bugfix in `schema.spawn_missing_classes`.  Previously, spawned part classes would not show in ERDs.
* dj.key now causes fetch to return as a list of dicts.  Previously it was a recarray.

### 0.3.5
* `dj.set_password()` now asks for user confirmation before changing the password.
* fixed issue #228

### 0.3.4
* Added method the `ERD.add_parts` method, which adds the part tables of all tables currently in the ERD.
* `ERD() + arg` and `ERD() - arg` can now accept relation classes as arg.

### 0.3.3
* Suppressed warnings (redirected them to logging).  Previoiusly, scipy would throw warnings in ERD, for example.
* Added ERD.from_sequence as a shortcut to combining the ERDs of multiple sources
* ERD() no longer text the context argument.
* ERD.draw() now takes an optional context argument.  By default uses the caller's locals.

### 0.3.2.
* Fixed issue #223:  `insert` can insert relations without fetching.
* ERD() now takes the `context` argument, which specifies in which context to look for classes. The default is taken from the argument (schema or relation).
* ERD.draw() no longer has the `prefix` argument: class names are shown as found in the context.<|MERGE_RESOLUTION|>--- conflicted
+++ resolved
@@ -2,12 +2,9 @@
 
 ### 0.13.4 -- March, 25 2022
 * Add - Allow reading blobs produced by legacy 32-bit compiled mYm library for matlab. PR #995
-<<<<<<< HEAD
 * Bugfix - Add missing `jobs` argument for multiprocessing
 * Add - Test for multiprocessing
-=======
 * Bugfix - Fix external store key name doesn't allow '-' (#1005) PR #1006
->>>>>>> 8f149690
 
 ### 0.13.3 -- Feb 9, 2022
 * Bugfix - Fix error in listing ancestors, descendants with part tables.
