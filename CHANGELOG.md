## Release notes

### Upcoming
- Fixed - Fix altering a part table that uses the "master" keyword - PR [#991](https://github.com/datajoint/datajoint-python/pull/991)
- Fixed - `.ipynb` output in tutorials is not visible in dark mode ([#1078](https://github.com/datajoint/datajoint-python/issues/1078)) PR [#1080](https://github.com/datajoint/datajoint-python/pull/1080)
- Changed - Readme to update links and include example pipeline image
- Changed - Docs to add landing page and update navigation
<<<<<<< HEAD
- Changed - `.data` method to `.stream` in the `get()` method for S3 (external) objects PR [#1085](https://github.com/datajoint/datajoint-python/pull/1085)
=======
- Fixed - Docs to rename `create_virtual_module` to `VirtualModule`
>>>>>>> 4b1e1290

### 0.14.0 -- Feb 13, 2023
- Added - `json` data type ([#245](https://github.com/datajoint/datajoint-python/issues/245)) PR [#1051](https://github.com/datajoint/datajoint-python/pull/1051)
- Fixed - Activating a schema requires all tables to exist even if `create_tables=False` PR [#1058](https://github.com/datajoint/datajoint-python/pull/1058)
- Changed - Populate call with `reserve_jobs=True` to exclude `error` and `ignore` keys - PR [#1062](https://github.com/datajoint/datajoint-python/pull/1062)
- Added - Support for inserting data with CSV files - PR [#1067](https://github.com/datajoint/datajoint-python/pull/1067)
- Changed - Switch testing image from `pydev` to `djtest` PR [#1012](https://github.com/datajoint/datajoint-python/pull/1012)
- Added - DevContainer development environment compatible with GH Codespaces PR [1071](https://github.com/datajoint/datajoint-python/pull/1071)
- Fixed - Convert lingering prints by replacing with logs PR [#1073](https://github.com/datajoint/datajoint-python/pull/1073)
- Changed - `table.progress()` defaults to no stdout PR [#1073](https://github.com/datajoint/datajoint-python/pull/1073)
- Changed - `table.describe()` defaults to no stdout PR [#1073](https://github.com/datajoint/datajoint-python/pull/1073)
- Deprecated - `table._update()` PR [#1073](https://github.com/datajoint/datajoint-python/pull/1073)
- Deprecated - old-style foreign key syntax PR [#1073](https://github.com/datajoint/datajoint-python/pull/1073)
- Deprecated - `dj.migrate_dj011_external_blob_storage_to_dj012()` PR [#1073](https://github.com/datajoint/datajoint-python/pull/1073)
- Added - Method to set job keys to "ignore" status - PR [#1068](https://github.com/datajoint/datajoint-python/pull/1068)

### 0.13.8 -- Sep 21, 2022
- Added - New documentation structure based on markdown PR [#1052](https://github.com/datajoint/datajoint-python/pull/1052)
- Fixed - Fix queries with backslashes ([#999](https://github.com/datajoint/datajoint-python/issues/999)) PR [#1052](https://github.com/datajoint/datajoint-python/pull/1052)

### 0.13.7 -- Jul 13, 2022
- Fixed - Fix networkx incompatable change by version pinning to 2.6.3 (#1035) PR #1036
- Added - Support for serializing numpy datetime64 types (#1022) PR #1036
- Changed - Add traceback to default logging PR #1036

### 0.13.6 -- Jun 13, 2022
- Added - Config option to set threshold for when to stop using checksums for filepath stores. PR #1025
- Added - Unified package level logger for package (#667) PR #1031
- Changed - Swap various datajoint messages, warnings, etc. to use the new logger. (#667) PR #1031
- Fixed - Fix query caching deleting non-datajoint files PR #1027
- Changed - Minimum Python version for Datajoint-Python is now 3.7 PR #1027

### 0.13.5 -- May 19, 2022
- Changed - Import ABC from collections.abc for Python 3.10 compatibility
- Fixed - Fix multiprocessing value error (#1013) PR #1026

### 0.13.4 -- Mar, 28 2022
- Added - Allow reading blobs produced by legacy 32-bit compiled mYm library for matlab. PR #995
- Fixed - Add missing `jobs` argument for multiprocessing PR #997
- Added - Test for multiprocessing PR #1008
- Fixed - Fix external store key name doesn't allow '-' (#1005) PR #1006
- Added - Adopted black formatting into code base PR #998

### 0.13.3 -- Feb 9, 2022
- Fixed - Fix error in listing ancestors, descendants with part tables.
- Fixed - Fix Python 3.10 compatibility (#983) PR #972
- Fixed - Allow renaming non-conforming attributes in proj (#982) PR #972
- Added - Expose proxy feature for S3 external stores (#961) PR #962
- Added - implement multiprocessing in populate (#695) PR #704, #969
- Fixed - Dependencies not properly loaded on populate. (#902) PR #919
- Fixed - Replace use of numpy aliases of built-in types with built-in type. (#938) PR #939
- Fixed - Deletes and drops must include the master of each part. (#151, #374) PR #957
- Fixed - `ExternalTable.delete` should not remove row on error (#953) PR #956
- Fixed - Fix error handling of remove_object function in `s3.py` (#952) PR #955
- Fixed - Fix regression issue with `DISTINCT` clause and `GROUP_BY` (#914) PR #963
- Fixed - Fix sql code generation to comply with sql mode `ONLY_FULL_GROUP_BY` (#916) PR #965
- Fixed - Fix count for left-joined `QueryExpressions` (#951) PR #966
- Fixed - Fix assertion error when performing a union into a join (#930) PR #967
- Changed `~jobs.error_stack` from blob to mediumblob to allow error stacks >64kB in jobs (#984) PR #986
- Fixed - Fix error when performing a union on multiple tables (#926) PR #964
- Added - Allow optional keyword arguments for `make()` in `populate()` PR #971

### 0.13.2 -- May 7, 2021
- Changed `setuptools_certificate` dependency to new name `otumat`
- Fixed - Explicit calls to `dj.Connection` throw error due to missing `host_input` (#895) PR #907
- Fixed - Correct count of deleted items. (#897) PR #912

### 0.13.1 -- Apr 16, 2021
- Added `None` as an alias for `IS NULL` comparison in `dict` restrictions (#824) PR #893
- Changed - Drop support for MySQL 5.6 since it has reached EOL PR #893
- Fixed - `schema.list_tables()` is not topologically sorted (#838) PR #893
- Fixed - Diagram part tables do not show proper class name (#882) PR #893
- Fixed - Error in complex restrictions (#892) PR #893
- Fixed - WHERE and GROUP BY clases are dropped on joins with aggregation (#898, #899) PR #893

### 0.13.0 -- Mar 24, 2021
- Re-implement query transpilation into SQL, fixing issues (#386, #449, #450, #484, #558). PR #754
- Re-implement cascading deletes for better performance. PR #839
- Add support for deferred schema activation to allow for greater modularity. (#834) PR #839
- Add query caching mechanism for offline development (#550) PR #839
- Add table method `.update1` to update a row in the table with new values (#867) PR #763, #889
- Python datatypes are now enabled by default in blobs (#761). PR #859
- Added permissive join and restriction operators `@` and `^` (#785) PR #754
- Support DataJoint datatype and connection plugins (#715, #729) PR 730, #735
- Add `dj.key_hash` alias to `dj.hash.key_hash` (#804) PR #862
- Default enable_python_native_blobs to True
- Bugfix - Regression error on joins with same attribute name (#857) PR #878
- Bugfix - Error when `fetch1('KEY')` when `dj.config['fetch_format']='frame'` set (#876) PR #880, #878
- Bugfix - Error when cascading deletes in tables with many, complex keys (#883, #886) PR #839
- Add deprecation warning for `_update`. PR #889
- Add `purge_query_cache` utility. PR #889
- Add tests for query caching and permissive join and restriction. PR #889
- Drop support for Python 3.5 (#829) PR #861

### 0.12.9 -- Mar 12, 2021
- Fix bug with fetch1 with `dj.config['fetch_format']="frame"`. (#876) PR #880

### 0.12.8 -- Jan 12, 2021
- table.children, .parents, .descendents, and ancestors can return queryable objects. PR #833
- Load dependencies before querying dependencies. (#179) PR #833
- Fix display of part tables in `schema.save`. (#821) PR #833
- Add `schema.list_tables`. (#838) PR #844
- Fix minio new version regression. PR #847
- Add more S3 logging for debugging. (#831) PR #832
- Convert testing framework from TravisCI to GitHub Actions (#841) PR #840

### 0.12.7 -- Oct 27, 2020
- Fix case sensitivity issues to adapt to MySQL 8+. PR #819
- Fix pymysql regression bug (#814) PR #816
- Adapted attribute types now have dtype=object in all recarray results. PR #811

### 0.12.6 -- May 15, 2020
- Add `order_by` to `dj.kill` (#668, #779) PR #775, #783
- Add explicit S3 bucket and file storage location existence checks (#748) PR #781
- Modify `_update` to allow nullable updates for strings/date (#664) PR #760
- Avoid logging events on auxiliary tables (#737) PR #753
- Add `kill_quick` and expand display to include host (#740) PR #741
- Bugfix - pandas insert fails due to additional `index` field (#666) PR #776
- Bugfix - `delete_external_files=True` does not remove from S3 (#686) PR #781
- Bugfix - pandas fetch throws error when `fetch_format='frame'` PR #774

### 0.12.5 -- Feb 24, 2020
- Rename module `dj.schema` into `dj.schemas`. `dj.schema` remains an alias for class `dj.Schema`. (#731) PR #732
- `dj.create_virtual_module` is now called `dj.VirtualModule` (#731) PR #732
- Bugfix - SSL `KeyError` on failed connection (#716) PR #725
- Bugfix - Unable to run unit tests using nosetests (#723) PR #724
- Bugfix - `suppress_errors` does not suppress loss of connection error (#720) PR #721

### 0.12.4 -- Jan 14, 2020
- Support for simple scalar datatypes in blobs (#690) PR #709
- Add support for the `serial` data type in declarations: alias for `bigint unsigned auto_increment` PR #713
- Improve the log table to avoid primary key collisions PR #713
- Improve documentation in README PR #713

### 0.12.3 -- Nov 22, 2019
- Bugfix - networkx 2.4 causes error in diagrams (#675) PR #705
- Bugfix - include table definition in doc string and help (#698, #699) PR #706
- Bugfix - job reservation fails when native python datatype support is disabled (#701) PR #702

### 0.12.2 -- Nov 11, 2019
- Bugfix - Convoluted error thrown if there is a reference to a non-existent table attribute (#691) PR #696
- Bugfix - Insert into external does not trim leading slash if defined in `dj.config['stores']['<store>']['location']` (#692) PR #693

### 0.12.1 -- Nov 2, 2019
- Bugfix - AttributeAdapter converts into a string (#684) PR #688

### 0.12.0 -- Oct 31, 2019
- Dropped support for Python 3.4
- Support secure connections with TLS (aka SSL) PR #620
- Convert numpy array from python object to appropriate data type if all elements are of the same type (#587) PR #608
- Remove expression requirement to have additional attributes (#604) PR #604
- Support for filepath datatype (#481) PR #603, #659
- Support file attachment datatype (#480, #592, #637) PR #659
- Fetch return a dict array when specifying `as_dict=True` for specified attributes. (#595) PR #593
- Support of ellipsis in `proj`: `query_expression.proj(.., '-movie')` (#499) PR #578
- Expand support of blob serialization (#572, #520, #427, #392, #244, #594) PR #577
- Support for alter (#110) PR #573
- Support for `conda install datajoint` via `conda-forge` channel (#293)
- `dj.conn()` accepts a `port` keyword argument (#563) PR #571
- Support for UUID datatype (#562) PR #567
- `query_expr.fetch("KEY", as_dict=False)` returns results as `np.recarray`(#414) PR #574
- `dj.ERD` is now called `dj.Diagram` (#255, #546) PR #565
- `dj.Diagram` underlines "distinguished" classes (#378) PR #557
- Accept alias for supported MySQL datatypes (#544) PR #545
- Support for pandas in `fetch` (#459, #537) PR #534
- Support for ordering by "KEY" in `fetch` (#541) PR #534
- Add config to enable python native blobs PR #672, #676
- Add secure option for external storage (#663) PR #674, #676
- Add blob migration utility from DJ011 to DJ012 PR #673
- Improved external storage - a migration script needed from version 0.11 (#467, #475, #480, #497) PR #532
- Increase default display rows (#523) PR #526
- Bugfixes (#521, #205, #279, #477, #570, #581, #597, #596, #618, #633, #643, #644, #647, #648, #650, #656)
- Minor improvements (#538)

### 0.11.3 -- Jul 26, 2019
- Fix incompatibility with pyparsing 2.4.1 (#629) PR #631

### 0.11.2 -- Jul 25, 2019
- Fix #628 - incompatibility with pyparsing 2.4.1

### 0.11.1 -- Nov 15, 2018
- Fix ordering of attributes in proj (#483, #516)
- Prohibit direct insert into auto-populated tables (#511)

### 0.11.0 -- Oct 25, 2018
- Full support of dependencies with renamed attributes using projection syntax (#300, #345, #436, #506, #507)
- Rename internal class and module names to comply with terminology in documentation (#494, #500)
- Full support of secondary indexes (#498, 500)
- ERD no longer shows numbers in nodes corresponding to derived dependencies (#478, #500)
- Full support of unique and nullable dependencies (#254, #301, #493, #495, #500)
- Improve memory management in `populate` (#461, #486)
- Fix query errors and redundancies (#456, #463, #482)

### 0.10.1 -- Aug 28, 2018
- Fix ERD Tooltip message (#431)
- Networkx 2.0 support (#443)
- Fix insert from query with skip_duplicates=True (#451)
- Sped up queries (#458)
- Bugfix in restriction of the form (A & B) \* B (#463)
- Improved error messages (#466)

### 0.10.0 -- Jan 10, 2018
- Deletes are more efficient (#424)
- ERD shows table definition on tooltip hover in Jupyter (#422)
- S3 external storage
- Garbage collection for external sorage
- Most operators and methods of tables can be invoked as class methods rather than instance methods (#407)
- The schema decorator object no longer requires locals() to specify the context
- Compatibility with pymysql 0.8.0+
- More efficient loading of dependencies (#403)

### 0.9.0 -- Nov 17, 2017
- Made graphviz installation optional
- Implement file-based external storage
- Implement union operator +
- Implement file-based external storage

### 0.8.0 -- Jul 26, 2017
Documentation and tutorials available at https://docs.datajoint.io and https://tutorials.datajoint.io

- improved the ERD graphics and features using the graphviz libraries (#207, #333)
- improved password handling logic (#322, #321)
- the use of the `contents` property to populate tables now only works in `dj.Lookup` classes (#310).
- allow suppressing the display of size of query results through the `show_tuple_count` configuration option (#309)
- implemented renamed foreign keys to spec (#333)
- added the `limit` keyword argument to populate (#329)
- reduced the number of displayed messages (#308)
- added `size_on_disk` property for dj.Schema() objects (#323)
- job keys are entered in the jobs table (#316, #243)
- simplified the `fetch` and `fetch1` syntax, deprecating the `fetch[...]` syntax (#319)
- the jobs tables now store the connection ids to allow identifying abandoned jobs (#288, #317)

### 0.5.0 (#298) -- Mar 8, 2017
- All fetched integers are now 64-bit long and all fetched floats are double precision.
- Added `dj.create_virtual_module`

### 0.4.10 (#286) -- Feb 6, 2017
- Removed Vagrant and Readthedocs support
- Explicit saving of configuration (issue #284)

### 0.4.9 (#285) -- Feb 2, 2017
- Fixed setup.py for pip install

### 0.4.7 (#281) -- Jan 24, 2017
- Fixed issues related to order of attributes in projection.

### 0.4.6 (#277) -- Dec 22, 2016
- Proper handling of interruptions during populate

### 0.4.5 (#274) -- Dec 20, 2016
- Populate reports how many keys remain to be populated at the start.

### 0.4.3 (#271) -- Dec 6, 2016
- Fixed aggregation issues (#270)
- datajoint no longer attempts to connect to server at import time
- dropped support of view (reversed #257)
- more elegant handling of insufficient privileges (#268)

### 0.4.2 (#267) -- Dec 6, 2016
- improved table appearance in Jupyter

### 0.4.1 (#266) -- Oct 28, 2016
- bugfix for very long error messages

### 0.3.9 -- Sep 27, 2016
- Added support for datatype `YEAR`
- Fixed issues with `dj.U` and the `aggr` operator (#246, #247)

### 0.3.8 -- Aug 2, 2016
- added the `_update` method in `base_relation`. It allows updating values in existing tuples.
- bugfix in reading values of type double. Previously it was cast as float32.

### 0.3.7 -- Jul 31, 2016
- added parameter `ignore_extra_fields` in `insert`
- `insert(..., skip_duplicates=True)` now relies on `SELECT IGNORE`. Previously it explicitly checked if tuple already exists.
- table previews now include blob attributes displaying the string <BLOB>

### 0.3.6 -- Jul 30, 2016
- bugfix in `schema.spawn_missing_classes`. Previously, spawned part classes would not show in ERDs.
- dj.key now causes fetch to return as a list of dicts. Previously it was a recarray.

### 0.3.5
- `dj.set_password()` now asks for user confirmation before changing the password.
- fixed issue #228

### 0.3.4
- Added method the `ERD.add_parts` method, which adds the part tables of all tables currently in the ERD.
- `ERD() + arg` and `ERD() - arg` can now accept table classes as arg.

### 0.3.3
- Suppressed warnings (redirected them to logging). Previoiusly, scipy would throw warnings in ERD, for example.
- Added ERD.from_sequence as a shortcut to combining the ERDs of multiple sources
- ERD() no longer text the context argument.
- ERD.draw() now takes an optional context argument. By default uses the caller's locals.

### 0.3.2
- Fixed issue #223: `insert` can insert relations without fetching.
- ERD() now takes the `context` argument, which specifies in which context to look for classes. The default is taken from the argument (schema or table).
- ERD.draw() no longer has the `prefix` argument: class names are shown as found in the context.<|MERGE_RESOLUTION|>--- conflicted
+++ resolved
@@ -5,11 +5,8 @@
 - Fixed - `.ipynb` output in tutorials is not visible in dark mode ([#1078](https://github.com/datajoint/datajoint-python/issues/1078)) PR [#1080](https://github.com/datajoint/datajoint-python/pull/1080)
 - Changed - Readme to update links and include example pipeline image
 - Changed - Docs to add landing page and update navigation
-<<<<<<< HEAD
 - Changed - `.data` method to `.stream` in the `get()` method for S3 (external) objects PR [#1085](https://github.com/datajoint/datajoint-python/pull/1085)
-=======
 - Fixed - Docs to rename `create_virtual_module` to `VirtualModule`
->>>>>>> 4b1e1290
 
 ### 0.14.0 -- Feb 13, 2023
 - Added - `json` data type ([#245](https://github.com/datajoint/datajoint-python/issues/245)) PR [#1051](https://github.com/datajoint/datajoint-python/pull/1051)
