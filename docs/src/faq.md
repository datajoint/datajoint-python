# Frequently Asked Questions

## How do I use DataJoint with a GUI?

It is common to enter data during experiments using a graphical user interface.

<<<<<<< HEAD
1. The [DataJoint Works](https://works.datajoint.com) platform is a web-based,
   end-to-end platform to host and execute data pipelines.

2. [DataJoint LabBook](https://github.com/datajoint/datajoint-labbook) is an open 
source project for data entry but is no longer actively maintained.

## Does DataJoint support other programming languages?

DataJoint [Python](https://datajoint.com/docs/core/datajoint-python/) is the most
up-to-date version and all future development will focus on the Python API. The 
[Matlab](https://datajoint.com/docs/core/datajoint-matlab/) API was actively developed
through 2023. Previous projects implemented some DataJoint features in
=======
1. [DataJoint LabBook](https://github.com/datajoint/datajoint-labbook) is an open
source project for data entry.

2. The DataJoint Works platform is set up as a fully managed service to host and
execute data pipelines.

## Does DataJoint support other programming languages?

DataJoint [Python](https://datajoint.com/docs/core/datajoint-python/) and
[Matlab](https://datajoint.com/docs/core/datajoint-matlab/) APIs are both actively
supported.  Previous projects implemented some DataJoint features in
>>>>>>> 63d2f818
[Julia](https://github.com/BrainCOGS/neuronex_workshop_2018/tree/julia/julia) and
[Rust](https://github.com/datajoint/datajoint-core). DataJoint's data model and data
representation are largely language independent, which means that any language with a
DataJoint client can work with a data pipeline defined in any other language. DataJoint
clients for other programming languages will be implemented based on demand. All
languages must comply to the same data model and computation approach as defined in
[DataJoint: a simpler relational data model](https://arxiv.org/abs/1807.11104).

## Can I use DataJoint with my current database?

Researchers use many different tools to keep records, from simple formalized file
hierarchies to complete software packages for colony management and standard file types
like NWB. Existing projects have built interfaces with many such tools, such as
[PyRAT](https://github.com/SFB1089/adamacs/blob/main/notebooks/03_pyrat_insert.ipynb).
The only requirement for interface is that tool has an open API. Contact
[support@datajoint.com](mailto:Support@DataJoint.com) with inquiries. The DataJoint
team will consider development requests based on community demand.

## Is DataJoint an ORM?

Programmers are familiar with object-relational mappings (ORM) in various programming
languages. Python in particular has several popular ORMs such as
[SQLAlchemy](https://www.sqlalchemy.org/) and [Django ORM](https://tutorial.djangogirls.org/en/django_orm/).
The purpose of ORMs is to allow representations and manipulations of objects from the
host programming language as data in a relational database. ORMs allow making objects
persistent between program executions by creating a bridge (i.e., mapping) between the
object model used by the host language and the relational model allowed by the database.
The result is always a compromise, usually toward the object model. ORMs usually forgo
key concepts, features, and capabilities of the relational model for the sake of
convenient programming constructs in the language.

In contrast, DataJoint implements a data model that is a refinement of the relational
data model without compromising its core principles of data representation and queries.
DataJoint supports data integrity (entity integrity, referential integrity, and group
integrity) and provides a fully capable relational query language. DataJoint remains
absolutely data-centric, with the primary focus on the structure and integrity of the
data pipeline. Other ORMs are more application-centric, primarily focusing on the
application design while the database plays a secondary role supporting the application
with object persistence and sharing.

## What is the difference between DataJoint and Alyx?

[Alyx](https://github.com/cortex-lab/alyx) is an experiment management database
application developed in Kenneth Harris' lab at UCL.

Alyx is an application with a fixed pipeline design with a nice graphical user
interface. In contrast, DataJoint is a general-purpose library for designing and
building data processing pipelines.

Alyx is geared towards ease of data entry and tracking for a specific workflow
(e.g. mouse colony information and some pre-specified experiments) and data types.
DataJoint could be used as a more general purposes tool to design, implement, and
execute processing on such workflows/pipelines from scratch, and DataJoint focuses on
flexibility, data integrity, and ease of data analysis. The purposes are partly
overlapping and complementary. The
[International Brain Lab project](https://internationalbrainlab.com) is developing a
bridge from Alyx to DataJoint, hosted as an
[open-source project](https://github.com/datajoint-company/ibl-pipeline). It
implements a DataJoint schema that replicates the major features of the Alyx
application and a synchronization script from an existing Alyx database to its
DataJoint counterpart.

## Where is my data?

New users often ask this question thinking of passive **data repositories** --
collections of files and folders and a separate collection of metadata -- information
about how the files were collected and what they contain.
Let's address metadata first, since the answer there is easy: Everything goes in the
database!
Any information about the experiment that would normally be stored in a lab notebook,
in an Excel spreadsheet, or in a Word document is entered into tables in the database.
These tables can accommodate numbers, strings, dates, or numerical arrays.
The entry of metadata can be manual, or it can be an automated part of data acquisition
(in this case the acquisition software itself is modified to enter information directly
into the database).

Depending on their size and contents, raw data files can be stored in a number of ways.
<<<<<<< HEAD
In the simplest and most common scenario, raw data continue to be stored in either a 
=======
In the simplest and most common scenario, raw data  continue to be stored in either a
>>>>>>> 63d2f818
local filesystem or in the cloud as collections of files and folders.
The paths to these files are entered in the database (again, either manually or by
automated processes).
This is the point at which the notion of a **data pipeline** begins.
Below these "manual tables" that contain metadata and file paths are a series of tables
that load raw data from these files, process it in some way, and insert derived or
summarized data directly into the database.
<<<<<<< HEAD
For example, in an imaging application, the very large raw `.TIFF` stacks would reside on 
the filesystem, but the extracted fluorescent trace timeseries for each cell in the 
=======
For example, in an imaging application, the very large raw .TIFF stacks would reside on
the filesystem, but the extracted fluorescent trace timeseries for each cell in the
>>>>>>> 63d2f818
image would be stored as a numerical array directly in the database.
Or the raw video used for animal tracking might be stored in a standard video format on
the filesystem, but the computed X/Y positions of the animal would be stored in the
database.
Storing these intermediate computations in the database makes them easily available for
downstream analyses and queries.

## Do I have to manually enter all my data into the database?

No! While some of the data will be manually entered (the same way that it would be
manually recorded in a lab notebook), the advantage of DataJoint is that standard
downstream processing steps can be run automatically on all new data with a single
command.
This is where the notion of a **data pipeline** comes into play.
When the workflow of cleaning and processing the data, extracting important features,
and performing basic analyses is all implemented in a DataJoint pipeline, minimal
effort is required to analyze newly-collected data.
Depending on the size of the raw files and the complexity of analysis, useful results
may be available in a matter of minutes or hours.
Because these results are stored in the database, they can be made available to anyone
who is given access credentials for additional downstream analyses.

## Won't the database get too big if all my data are there?

Typically, this is not a problem.
If you find that your database is getting larger than a few dozen TB, DataJoint
provides transparent solutions for storing very large chunks of data (larger than the 4
GB that can be natively stored as a LONGBLOB in MySQL).
However, in many scenarios even long time series or images can be stored directly in
the database with little effect on performance.

## Why not just process the data and save them back to a file?

There are two main advantages to storing results in the database.
The first is data integrity.
Because the relationships between data are enforced by the structure of the database,
DataJoint ensures that the metadata in the upstream nodes always correctly describes
the computed results downstream in the pipeline.
If a specific experimental session is deleted, for example, all the data extracted from
that session are automatically removed as well, so there is no chance of "orphaned"
data.
Likewise, the database ensures that computations are atomic.
This means that any computation performed on a dataset is performed in an all-or-none
fashion.
Either all of the data are processed and inserted, or none at all.
This ensures that there are no incomplete data.
Neither of these important features of data integrity can be guaranteed by a file
system.

The second advantage of storing intermediate results in a data pipeline is flexible
access.
Accessing arbitrarily complex subsets of the data can be achieved with DataJoint's
flexible query language.
When data are stored in files, collecting the desired data requires trawling through
the file hierarchy, finding and loading the files of interest, and selecting the
interesting parts of the data.

This brings us to the final important question:

## How do I get my data out?

<<<<<<< HEAD
This is the fun part. See [queries](query/operators.md) for details of the DataJoint 
query language directly from Python.
=======
This is the fun part.  See [queries](query/operators.md) for details of the DataJoint
query language directly from MATLAB and Python.
>>>>>>> 63d2f818

## Interfaces

Multiple interfaces may be used to get the data into and out of the pipeline.

Some labs use third-party GUI applications such as
[HeidiSQL](https://www.heidisql.com/) and
[Navicat](https://www.navicat.com/), for example.  These applications allow entering
and editing data in tables similarly to spreadsheets.

The Helium Application (https://mattbdean.github.io/Helium/ and
https://github.com/mattbdean/Helium) is web application for browsing DataJoint
pipelines and entering new data.
Matt Dean develops and maintains Helium under the direction of members of Karel
Svoboda's lab at Janelia Research Campus and Vathes LLC.

Data may also be imported or synchronized into a DataJoint pipeline from existing LIMS
(laboratory information management systems).
For example, the [International Brain Lab](https://internationalbrainlab.com)
synchronizes data from an [Alyx database](https://github.com/cortex-lab/alyx).
For implementation details, see https://github.com/int-brain-lab/IBL-pipeline.

Other labs (e.g. Sinz Lab) have developed GUI interfaces using the Flask web framework
in Python.<|MERGE_RESOLUTION|>--- conflicted
+++ resolved
@@ -4,8 +4,7 @@
 
 It is common to enter data during experiments using a graphical user interface.
 
-<<<<<<< HEAD
-1. The [DataJoint Works](https://works.datajoint.com) platform is a web-based,
+1. The [DataJoint platform](https://works.datajoint.com) platform is a web-based,
    end-to-end platform to host and execute data pipelines.
 
 2. [DataJoint LabBook](https://github.com/datajoint/datajoint-labbook) is an open 
@@ -17,19 +16,6 @@
 up-to-date version and all future development will focus on the Python API. The 
 [Matlab](https://datajoint.com/docs/core/datajoint-matlab/) API was actively developed
 through 2023. Previous projects implemented some DataJoint features in
-=======
-1. [DataJoint LabBook](https://github.com/datajoint/datajoint-labbook) is an open
-source project for data entry.
-
-2. The DataJoint Works platform is set up as a fully managed service to host and
-execute data pipelines.
-
-## Does DataJoint support other programming languages?
-
-DataJoint [Python](https://datajoint.com/docs/core/datajoint-python/) and
-[Matlab](https://datajoint.com/docs/core/datajoint-matlab/) APIs are both actively
-supported.  Previous projects implemented some DataJoint features in
->>>>>>> 63d2f818
 [Julia](https://github.com/BrainCOGS/neuronex_workshop_2018/tree/julia/julia) and
 [Rust](https://github.com/datajoint/datajoint-core). DataJoint's data model and data
 representation are largely language independent, which means that any language with a
@@ -107,11 +93,7 @@
 into the database).
 
 Depending on their size and contents, raw data files can be stored in a number of ways.
-<<<<<<< HEAD
-In the simplest and most common scenario, raw data continue to be stored in either a 
-=======
-In the simplest and most common scenario, raw data  continue to be stored in either a
->>>>>>> 63d2f818
+In the simplest and most common scenario, raw data continues to be stored in either a 
 local filesystem or in the cloud as collections of files and folders.
 The paths to these files are entered in the database (again, either manually or by
 automated processes).
@@ -119,13 +101,8 @@
 Below these "manual tables" that contain metadata and file paths are a series of tables
 that load raw data from these files, process it in some way, and insert derived or
 summarized data directly into the database.
-<<<<<<< HEAD
 For example, in an imaging application, the very large raw `.TIFF` stacks would reside on 
 the filesystem, but the extracted fluorescent trace timeseries for each cell in the 
-=======
-For example, in an imaging application, the very large raw .TIFF stacks would reside on
-the filesystem, but the extracted fluorescent trace timeseries for each cell in the
->>>>>>> 63d2f818
 image would be stored as a numerical array directly in the database.
 Or the raw video used for animal tracking might be stored in a standard video format on
 the filesystem, but the computed X/Y positions of the animal would be stored in the
@@ -187,13 +164,8 @@
 
 ## How do I get my data out?
 
-<<<<<<< HEAD
 This is the fun part. See [queries](query/operators.md) for details of the DataJoint 
 query language directly from Python.
-=======
-This is the fun part.  See [queries](query/operators.md) for details of the DataJoint
-query language directly from MATLAB and Python.
->>>>>>> 63d2f818
 
 ## Interfaces
 
