--- conflicted
+++ resolved
@@ -2,7 +2,6 @@
 
 ## What is a data model?
 
-<<<<<<< HEAD
 A **data model** is a conceptual framework that defines how data is organized,
 represented, and transformed. It gives us the components for creating blueprints for the
 structure and operations of data management systems, ensuring consistency and efficiency
@@ -20,13 +19,6 @@
 + What mechanisms exist to enforce the structure and rules governing valid data interactions?
 
 ## Types of data models
-=======
-A **data model** refers to a conceptual framework for thinking about data and about
-operations on data.
-A data model defines the mental toolbox of the data scientist; it has less to do with
-the architecture of the data systems, although architectures are often intertwined with
-data models.
->>>>>>> 63d2f818
 
 Among the most familiar data models are those based on files and folders: data of any
 kind are lumped together into binary strings called **files**, files are collected into
@@ -44,22 +36,12 @@
 ## Relational data model
 
 The **relational model** is a way of thinking about data as sets and operations on sets.
-<<<<<<< HEAD
 Formalized almost a half-century ago ([Codd,
 1969](https://dl.acm.org/citation.cfm?doid=362384.362685)). The relational data model is
 one of the most powerful and precise ways to store and manage structured data. At its
 core, this model organizes all data into tables--representing mathematical
 relations---where each table consists of rows (representing mathematical tuples) and
 columns (often called attributes).
-=======
-Formalized almost a half-century ago
-([Codd, 1969](https://dl.acm.org/citation.cfm?doid=362384.362685)), the relational data
-model provides the most rigorous approach to structured data storage and the most
-precise approach to data querying.
-The model is defined by the principles of data representation, domain constraints,
-uniqueness constraints, referential constraints, and declarative queries as summarized
-below.
->>>>>>> 63d2f818
 
 ### Core principles of the relational data model
 
@@ -72,19 +54,11 @@
   A collection of base relations with their attributes, domain constraints, uniqueness
   constraints, and referential constraints is called a schema.
 
-<<<<<<< HEAD
 **Domain constraints:** 
   Each attribute (column) in a table is associated with a specific attribute domain (or
   datatype, a set of possible values), ensuring that the data entered is valid.
   Attribute domains may not include relations, which keeps the data model
   flat, i.e. free of nested structures.
-=======
-**Domain constraints**
-  Attribute values are drawn from corresponding attribute domains, i.e. predefined sets
-  of values.
-  Attribute domains may not include relations, which keeps the data model flat, i.e.
-  free of nested structures.
->>>>>>> 63d2f818
 
 **Uniqueness constraints:**
   Entities within relations are addressed by values of their attributes.
@@ -93,24 +67,14 @@
   Such subsets are then referred to as keys.
   One key in a relation is designated as the primary key used for referencing its elements.
 
-<<<<<<< HEAD
 **Referential constraints:**
   Associations among data are established by means of referential constraints with the 
-=======
-**Referential constraints**
-  Associations among data are established by means of referential constraints with the
->>>>>>> 63d2f818
   help of foreign keys.
   A referential constraint on relation A referencing relation B allows only those
   entities in A whose foreign key attributes match the key attributes of an entity in B.
 
-<<<<<<< HEAD
 **Declarative queries:**
   Data queries are formulated through declarative, as opposed to imperative, 
-=======
-**Declarative queries**
-  Data queries are formulated through declarative, as opposed to imperative,
->>>>>>> 63d2f818
   specifications of sought results.
   This means that query expressions convey the logic for the result rather than the
   procedure for obtaining it.
@@ -133,7 +97,6 @@
 corresponding to *columns* and *entities* corresponding to *rows*.
 In particular, SQL uses the terms *table*, *column*, and *row*.
 
-<<<<<<< HEAD
 ## The DataJoint Model
 
 DataJoint is a conceptual refinement of the relational data model offering a more
@@ -163,8 +126,8 @@
 + a [diagramming](../design/diagrams.md) notation for visualizing relationships between 
 modeled entities
 
-The key refinement of DataJoint over other relational data models and their 
-implementations is DataJoint's support of 
+The key refinement of DataJoint over other relational data models and their
+implementations is DataJoint's support of
 [entity normalization](../design/normalization.md).
 
 ### Core principles of the DataJoint model
@@ -206,35 +169,4 @@
   step in the workflow. This makes it ideal for scientific experiments and complex
   data processing, such as in neuroscience. Its MATLAB and Python libraries transpile
   DataJoint queries into SQL, bridging the gap between scientific programming and
-  relational databases.
-=======
-## DataJoint is a refinement of the relational data model
-
-DataJoint is a conceptual refinement of the relational data model offering a more
-expressive and rigorous framework for database programming
-([Yatsenko et al., 2018](https://arxiv.org/abs/1807.11104)).
-The DataJoint model facilitates clear conceptual modeling, efficient schema design, and
-precise and flexible data queries.
-The model has emerged over a decade of continuous development of complex data pipelines
-for neuroscience experiments
-([Yatsenko et al., 2015](https://www.biorxiv.org/content/early/2015/11/14/031658)).
-DataJoint has allowed researchers with no prior knowledge of databases to collaborate
-effectively on common data pipelines sustaining data integrity and supporting flexible
-access.
-DataJoint is currently implemented as client libraries in MATLAB and Python.
-These libraries work by transpiling DataJoint queries into SQL before passing them on
-to conventional relational database systems that serve as the backend, in combination
-with bulk storage systems for storing large contiguous data objects.
-
-DataJoint comprises:
-
-- a schema [definition](../design/tables/declare.md) language
-- a data [manipulation](../manipulation/index.md) language
-- a data [query](../query/principles.md) language
-- a [diagramming](../design/diagrams.md) notation for visualizing relationships between
-modeled entities
-
-The key refinement of DataJoint over other relational data models and their
-implementations is DataJoint's support of
-[entity normalization](../design/normalization.md).
->>>>>>> 63d2f818
+  relational databases.