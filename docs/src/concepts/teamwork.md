# Teamwork

## Data management in a science project

Science labs organize their projects as a sequence of activities of experiment design,
data acquisition, and processing and analysis.

![data science in a science lab](../images/data-science-before.png){: style="width:510px; display:block; margin: 0 auto;"}

<figcaption style="text-align: center;">Workflow and dataflow in a common findings-centered approach to data science in a science lab.</figcaption>

Many labs lack a uniform data management strategy that would span longitudinally across
the entire project lifecycle as well as laterally across different projects.

Prior to publishing their findings, the research team may need to publish the data to
support their findings.
Without a data management system, this requires custom repackaging of the data to
conform to the [FAIR principles](https://www.nature.com/articles/sdata201618) for
scientific data management.

## Data-centric project organization

DataJoint is designed to support a data-centric approach to large science projects in
which data are viewed as a principal output of the research project and are managed
systematically throughout in a single framework through the entire process.

This approach requires formulating a general data science plan and upfront investment
for setting up resources and processes and training the teams.
The team uses DataJoint to build data pipelines to support multiple projects.

![data science in a science lab](../images/data-science-after.png){: style="width:510px; display:block; margin: 0 auto;"}

<figcaption style="text-align: center;">Workflow and dataflow in a data pipeline-centered approach.</figcaption>

Data pipelines support project data across their entire lifecycle, including the
following functions

- experiment design
- animal colony management
- electronic lab book: manual data entry during experiments through graphical user interfaces.
- acquisition from instrumentation in the course of experiments
- ingest from raw acquired data
- computations for data analysis
- visualization of analysis results
- export for sharing and publishing

Through all these activities, all these data are made accessible to all authorized
participants and distributed computations can be done in parallel without compromising
data integrity.

## Team roles

The adoption of a uniform data management framework allows separation of roles and
division of labor among team members, leading to greater efficiency and better scaling.

![data science in a science lab](../images/data-engineering.png){: style="width:510px; display:block; margin: 0 auto;"}

<figcaption style="text-align: center;">Distinct responsibilities of data science and data engineering.</figcaption>

### Scientists

<<<<<<< HEAD
Design and conduct experiments, collecting data.
They interact with the data pipeline through graphical user interfaces designed by 
others.
They understand what analysis is used to test their hypotheses.
=======
    design and conduct experiments, collecting data.
    They interact with the data pipeline through graphical user interfaces designed by
    others.
    They understand what analysis is used to test their hypotheses.
>>>>>>> 63d2f818

### Data scientists

<<<<<<< HEAD
Have the domain expertise and select and implement the processing and analysis 
methods for experimental data.
Data scientists are in charge of defining and managing the data pipeline using 
DataJoint's data model, but they may not know the details of the underlying 
architecture.
They interact with the pipeline using client programming interfaces directly from 
languages such as MATLAB and Python.

The bulk of this manual is written for working data scientists, except for System 
Administration.
=======
    have the domain expertise and select and implement the processing and analysis
    methods for experimental data.
    Data scientists are in charge of defining and managing the data pipeline using
    DataJoint's data model, but they may not know the details of the underlying
    architecture.
    They interact with the pipeline using client programming interfaces directly from
    languages such as MATLAB and Python.

    The bulk of this manual is written for working data scientists, except for System
    Administration.
>>>>>>> 63d2f818

### Data engineers

<<<<<<< HEAD
Work with the data scientists to support the data pipeline.
They rely on their understanding of the DataJoint data model to configure and 
administer the required IT resources such as database servers, data storage 
servers, networks, cloud instances, [Globus](https://globus.org) endpoints, etc.
Data engineers can provide general solutions such as web hosting, data publishing, 
interfaces, exports and imports.

The System Administration section of this tutorial contains materials helpful in 
accomplishing these tasks.
=======
    work with the data scientists to support the data pipeline.
    They rely on their understanding of the DataJoint data model to configure and
    administer the required IT resources such as database servers, data storage
    servers, networks, cloud instances, [Globus](https://globus.org) endpoints, etc.
    Data engineers can provide general solutions such as web hosting, data publishing,
    interfaces, exports and imports.

    The System Administration section of this tutorial contains materials helpful in
    accomplishing these tasks.
>>>>>>> 63d2f818

DataJoint is designed to delineate a clean boundary between **data science** and **data
engineering**.
This allows data scientists to use the same uniform data model for data pipelines
backed by a variety of information technologies.
This delineation also enables economies of scale as a single data engineering team can
support a wide spectrum of science projects.<|MERGE_RESOLUTION|>--- conflicted
+++ resolved
@@ -59,21 +59,13 @@
 
 ### Scientists
 
-<<<<<<< HEAD
 Design and conduct experiments, collecting data.
 They interact with the data pipeline through graphical user interfaces designed by 
 others.
 They understand what analysis is used to test their hypotheses.
-=======
-    design and conduct experiments, collecting data.
-    They interact with the data pipeline through graphical user interfaces designed by
-    others.
-    They understand what analysis is used to test their hypotheses.
->>>>>>> 63d2f818
 
 ### Data scientists
 
-<<<<<<< HEAD
 Have the domain expertise and select and implement the processing and analysis 
 methods for experimental data.
 Data scientists are in charge of defining and managing the data pipeline using 
@@ -84,22 +76,9 @@
 
 The bulk of this manual is written for working data scientists, except for System 
 Administration.
-=======
-    have the domain expertise and select and implement the processing and analysis
-    methods for experimental data.
-    Data scientists are in charge of defining and managing the data pipeline using
-    DataJoint's data model, but they may not know the details of the underlying
-    architecture.
-    They interact with the pipeline using client programming interfaces directly from
-    languages such as MATLAB and Python.
-
-    The bulk of this manual is written for working data scientists, except for System
-    Administration.
->>>>>>> 63d2f818
 
 ### Data engineers
 
-<<<<<<< HEAD
 Work with the data scientists to support the data pipeline.
 They rely on their understanding of the DataJoint data model to configure and 
 administer the required IT resources such as database servers, data storage 
@@ -109,17 +88,6 @@
 
 The System Administration section of this tutorial contains materials helpful in 
 accomplishing these tasks.
-=======
-    work with the data scientists to support the data pipeline.
-    They rely on their understanding of the DataJoint data model to configure and
-    administer the required IT resources such as database servers, data storage
-    servers, networks, cloud instances, [Globus](https://globus.org) endpoints, etc.
-    Data engineers can provide general solutions such as web hosting, data publishing,
-    interfaces, exports and imports.
-
-    The System Administration section of this tutorial contains materials helpful in
-    accomplishing these tasks.
->>>>>>> 63d2f818
 
 DataJoint is designed to delineate a clean boundary between **data science** and **data
 engineering**.
