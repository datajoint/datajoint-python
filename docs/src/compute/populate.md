# Auto-populate

Auto-populated tables are used to define, execute, and coordinate computations in a
DataJoint pipeline.

Tables in the initial portions of the pipeline are populated from outside the pipeline.
In subsequent steps, computations are performed automatically by the DataJoint pipeline
in auto-populated tables.

Computed tables belong to one of the two auto-populated
[data tiers](../design/tables/tiers.md): `dj.Imported` and `dj.Computed`.
DataJoint does not enforce the distinction between imported and computed tables: the
difference is purely semantic, a convention for developers to follow.
If populating a table requires access to external files such as raw storage that is not
part of the database, the table is designated as **imported**.
Otherwise it is **computed**.

Auto-populated tables are defined and queried exactly as other tables.
(See [Manual Tables](../design/tables/manual.md).)
Their data definition follows the same [definition syntax](../design/tables/declare.md).

## Make

For auto-populated tables, data should never be entered using
[insert](../manipulation/insert.md) directly.
Instead these tables must define the callback method `make(self, key)`.
The `insert` method then can only be called on `self` inside this callback method.

Imagine that there is a table `test.Image` that contains 2D grayscale images in its
`image` attribute.
Let us define the computed table, `test.FilteredImage` that filters the image in some
way and saves the result in its `filtered_image` attribute.

The class will be defined as follows.

```python
@schema
class FilteredImage(dj.Computed):
     definition = """
     # Filtered image
     -> Image
     ---
     filtered_image : longblob
     """

     def make(self, key):
          img = (test.Image & key).fetch1('image')
          key['filtered_image'] = myfilter(img)
          self.insert1(key)
```

The `make` method receives one argument: the dict `key` containing the primary key
value of an element of [key source](key-source.md) to be worked on.

The key represents the partially filled entity, usually already containing the
[primary key](../design/tables/primary.md) attributes of the key source.

The `make` callback does three things:

1. [Fetches](../query/fetch.md) data from tables upstream in the pipeline using the
`key` for [restriction](../query/restrict.md).
2. Computes and adds any missing attributes to the fields already in `key`.
3. Inserts the entire entity into `self`.

<<<<<<< HEAD
`make` may populate multiple entities in one call when `key` does not specify the
entire primary key of the populated table.

### Three-Part Make Pattern for Long Computations

For long-running computations, DataJoint provides an advanced pattern called the
**three-part make** that separates the `make` method into three distinct phases.
This pattern is essential for maintaining database performance and data integrity
during expensive computations.

#### The Problem: Long Transactions

Traditional `make` methods perform all operations within a single database transaction:

```python
def make(self, key):
    # All within one transaction
    data = (ParentTable & key).fetch1()  # Fetch
    result = expensive_computation(data)  # Compute (could take hours)
    self.insert1(dict(key, result=result))  # Insert
```

This approach has significant limitations:
- **Database locks**: Long transactions hold locks on tables, blocking other operations
- **Connection timeouts**: Database connections may timeout during long computations
- **Memory pressure**: All fetched data must remain in memory throughout the computation
- **Failure recovery**: If computation fails, the entire transaction is rolled back

#### The Solution: Three-Part Make Pattern

The three-part make pattern splits the `make` method into three distinct phases,
allowing the expensive computation to occur outside of database transactions:

```python
def make_fetch(self, key):
    """Phase 1: Fetch all required data from parent tables"""
    fetched_data = ((ParentTable & key).fetch1(),) 
    return fetched_data # must be a sequence, eg tuple or list

def make_compute(self, key, *fetched_data):
    """Phase 2: Perform expensive computation (outside transaction)"""
    computed_result = expensive_computation(*fetched_data)
    return computed_result # must be a sequence, eg tuple or list

def make_insert(self, key, *computed_result):
    """Phase 3: Insert results into the current table"""
    self.insert1(dict(key, result=computed_result))
```

#### Execution Flow

To achieve data intensity without long transactions, the three-part make pattern follows this sophisticated execution sequence:

```python
# Step 1: Fetch data outside transaction
fetched_data1 = self.make_fetch(key)
computed_result = self.make_compute(key, *fetched_data1)

# Step 2: Begin transaction and verify data consistency
begin transaction:
    fetched_data2 = self.make_fetch(key)
    if fetched_data1 != fetched_data2:  # deep comparison
        cancel transaction  # Data changed during computation
    else:
        self.make_insert(key, *computed_result)
        commit_transaction
```

#### Key Benefits

1. **Reduced Database Lock Time**: Only the fetch and insert operations occur within transactions, minimizing lock duration
2. **Connection Efficiency**: Database connections are only used briefly for data transfer
3. **Memory Management**: Fetched data can be processed and released during computation
4. **Fault Tolerance**: Computation failures don't affect database state
5. **Scalability**: Multiple computations can run concurrently without database contention

#### Referential Integrity Protection

The pattern includes a critical safety mechanism: **referential integrity verification**.
Before inserting results, the system:

1. Re-fetches the source data within the transaction
2. Compares it with the originally fetched data using deep hashing
3. Only proceeds with insertion if the data hasn't changed

This prevents the "phantom read" problem where source data changes during long computations,
ensuring that results remain consistent with their inputs.

#### Implementation Details

The pattern is implemented using Python generators in the `AutoPopulate` class:

```python
def make(self, key):
    # Step 1: Fetch data from parent tables
    fetched_data = self.make_fetch(key)
    computed_result = yield fetched_data

    # Step 2: Compute if not provided
    if computed_result is None:
        computed_result = self.make_compute(key, *fetched_data)
        yield computed_result

    # Step 3: Insert the computed result
    self.make_insert(key, *computed_result)
    yield
```
Therefore, it is possible to override the `make` method to implement the three-part make pattern by using the `yield` statement to return the fetched data and computed result as above.

#### Use Cases

This pattern is particularly valuable for:

- **Machine learning model training**: Hours-long training sessions
- **Image processing pipelines**: Large-scale image analysis
- **Statistical computations**: Complex statistical analyses
- **Data transformations**: ETL processes with heavy computation
- **Simulation runs**: Time-consuming simulations

#### Example: Long-Running Image Analysis

Here's an example of how to implement the three-part make pattern for a
long-running image analysis task:

```python
@schema
class ImageAnalysis(dj.Computed):
    definition = """
    # Complex image analysis results
    -> Image
    ---
    analysis_result : longblob
    processing_time : float
    """

    def make_fetch(self, key):
        """Fetch the image data needed for analysis"""
        return (Image & key).fetch1('image'), 

    def make_compute(self, key, image_data):
        """Perform expensive image analysis outside transaction"""
        import time
        start_time = time.time()
        
        # Expensive computation that could take hours
        result = complex_image_analysis(image_data)
        processing_time = time.time() - start_time
        return result, processing_time

    def make_insert(self, key, analysis_result, processing_time):
        """Insert the analysis results"""
        self.insert1(dict(key, 
                         analysis_result=analysis_result,
                         processing_time=processing_time))
```

The exact same effect may be achieved by overriding the `make` method as a generator function using the `yield` statement to return the fetched data and computed result as above:

```python
@schema
class ImageAnalysis(dj.Computed):
    definition = """
    # Complex image analysis results
    -> Image
    ---
    analysis_result : longblob
    processing_time : float
    """

    def make(self, key):
        image_data = (Image & key).fetch1('image')
        computed_result = yield (image_data, ) # pack fetched_data

        if computed_result is None:
            # Expensive computation that could take hours
            import time
            start_time = time.time()
            result = complex_image_analysis(image_data)
            processing_time = time.time() - start_time
            computed_result = result, processing_time  #pack
            yield computed_result

        result, processing_time = computed_result # unpack
        self.insert1(dict(key, 
                         analysis_result=result,
                         processing_time=processing_time))
        yield  # yield control back to the caller
```
We expect that most users will prefer to use the three-part implementation over the generator function implementation due to its conceptual complexity.
=======
`make` may populate multiple entities in one call when `key` does not specify the entire primary key of the populated table.
>>>>>>> ff320ffe

## Populate

The inherited `populate` method of `dj.Imported` and `dj.Computed` automatically calls
`make` for every key for which the auto-populated table is missing data.

The `FilteredImage` table can be populated as

```python
FilteredImage.populate()
```

The progress of long-running calls to `populate()` in datajoint-python can be
visualized by adding the `display_progress=True` argument to the populate call.

Note that it is not necessary to specify which data needs to be computed.
DataJoint will call `make`, one-by-one, for every key in `Image` for which
`FilteredImage` has not yet been computed.

Chains of auto-populated tables form computational pipelines in DataJoint.

## Populate options

The `populate` method accepts a number of optional arguments that provide more features
and allow greater control over the method's behavior.

- `restrictions` - A list of restrictions, restricting as
`(tab.key_source & AndList(restrictions)) - tab.proj()`.
  Here `target` is the table to be populated, usually `tab` itself.
- `suppress_errors` - If `True`, encountering an error will cancel the current `make`
call, log the error, and continue to the next `make` call.
  Error messages will be logged in the job reservation table (if `reserve_jobs` is
  `True`) and returned as a list.
  See also `return_exception_objects` and `reserve_jobs`.
  Defaults to `False`.
- `return_exception_objects` - If `True`, error objects are returned instead of error
  messages.
  This applies only when `suppress_errors` is `True`.
  Defaults to `False`.
- `reserve_jobs` - If `True`, reserves job to indicate to other distributed processes.
  The job reservation table may be access as `schema.jobs`.
  Errors are logged in the jobs table.
  Defaults to `False`.
- `order` - The order of execution, either `"original"`, `"reverse"`, or `"random"`.
  Defaults to `"original"`.
- `display_progress` - If `True`, displays a progress bar.
  Defaults to `False`.
- `limit` - If not `None`, checks at most this number of keys.
  Defaults to `None`.
- `max_calls` - If not `None`, populates at most this many keys.
  Defaults to `None`, which means no limit.

## Progress

The method `table.progress` reports how many `key_source` entries have been populated
and how many remain.
Two optional parameters allow more advanced use of the method.
A parameter of restriction conditions can be provided, specifying which entities to
consider.
A Boolean parameter `display` (default is `True`) allows disabling the output, such
that the numbers of remaining and total entities are returned but not printed.<|MERGE_RESOLUTION|>--- conflicted
+++ resolved
@@ -62,9 +62,11 @@
 2. Computes and adds any missing attributes to the fields already in `key`.
 3. Inserts the entire entity into `self`.
 
-<<<<<<< HEAD
-`make` may populate multiple entities in one call when `key` does not specify the
-entire primary key of the populated table.
+A single `make` call  may populate multiple entities when `key` does not specify the
+entire primary key of the populated table, when the definition adds new attributes to the primary key.
+This is design is uncommon and not recommended. 
+The standard practice for autopopulated tables is to have its primary key composed of 
+foreign keys pointing to parent tables.
 
 ### Three-Part Make Pattern for Long Computations
 
@@ -252,9 +254,6 @@
         yield  # yield control back to the caller
 ```
 We expect that most users will prefer to use the three-part implementation over the generator function implementation due to its conceptual complexity.
-=======
-`make` may populate multiple entities in one call when `key` does not specify the entire primary key of the populated table.
->>>>>>> ff320ffe
 
 ## Populate
 
