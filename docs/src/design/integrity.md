--- conflicted
+++ resolved
@@ -1,12 +1,7 @@
 # Data Integrity
 
-<<<<<<< HEAD
 The term **data integrity** describes guarantees made by the data management process 
 that prevent errors and corruption in data due to technical failures and human errors 
-=======
-The term **data integrity** describes  guarantees made by the data management process
-that prevent errors and corruption in data due to technical failures and human errors
->>>>>>> 63d2f818
 arising in the course of continuous use by multiple agents.
 DataJoint pipelines respect the following forms of data integrity: **entity
 integrity**, **referential integrity**, and **group integrity** as described in more
