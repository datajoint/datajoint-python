# Transpiler Design

This section contains the information and reasoning that went into the design of the
DataJoint-to-SQL transpiler.

MySQL appears to differ from standard SQL by the sequence of evaluating the clauses of
the SELECT statement.

```
Standard SQL: FROM > WHERE > GROUP BY > HAVING > SELECT
MySQL: FROM > WHERE > SELECT > GROUP BY > HAVING
```

<!-- TODO:  verify with latest SQL standards and postgres / CockroachDB implementations and whether this order can be configured -->

Moving `SELECT` to an earlier phase allows the `GROUP BY` and `HAVING` clauses to use
alias column names created by the `SELECT` clause.
The current implementation targets the MySQL implementation where table column aliases
can be used in `HAVING`.
If postgres or CockroachDB cannot be coerced to work this way, restrictions of
aggregations will have to be updated accordingly.

## QueryExpression

`QueryExpression` is the main object representing a distinct `SELECT` statement.
It implements operators `&`, `*`, and `proj`  — restriction, join, and projection.

Property `heading` describes all attributes.

Operator `proj` creates a new heading.

Property `restriction` contains the `AndList` of conditions. Operator `&` creates a new
restriction appending the new condition to the input's restriction.

Property `support` represents the `FROM` clause and contains a list of either
`QueryExpression` objects or table names in the case of base queries.
The join operator `*` adds new elements to the `support` attribute.

At least one element must be present in `support`. Multiple elements in `support`
indicate a join.

From the user's perspective `QueryExpression` objects are immutable: once created they
cannot be modified. All operators derive new objects.

### Alias attributes

`proj` can create an alias attribute by renaming an existing attribute or calculating a
new attribute.
Alias attributes are the primary reason why subqueries are sometimes required.

### Subqueries

Projections, restrictions, and joins do not necessarily trigger new subqueries: the
resulting `QueryExpression` object simply merges the properties of its inputs into
self: `heading`, `restriction`, and `support`.

The input object is treated as a subquery in the following cases:

<<<<<<< HEAD
1. A restriction is applied that uses alias attributes in the heading.
2. A projection uses an alias attribute to create a new alias attribute.
3. A join is performed on an alias attribute.
4. An Aggregation is used a restriction. 
=======
1. A restriction is applied that uses alias attributes in the heading
1. A projection uses an alias attribute to create a new alias attribute.
1. A join is performed on an alias attribute.
1. An Aggregation is used a restriction.
>>>>>>> 63d2f818

An error arises if

1. If a restriction or a projection attempts to use attributes not in the current
heading.
2. If attempting to join on attributes that are not join-compatible
3. If attempting to restrict by a non-join-compatible expression

A subquery is created by creating a new `QueryExpression` object (or a subclass object)
with its `support` pointing to the input object.

### Join compatibility

The join is always natural (i.e. *equijoin* on the namesake attributes).

**Before version 0.13:** As of version `0.12.*` and earlier, two query expressions were
considered join-compatible if their namesake attributes were the primary key of at
least one of the input expressions. This rule was easiest to implement but does not
provide best semantics.

**Version 0.13:** In version `0.13.*`, two query expressions are considered
join-compatible if their namesake attributes are either in the primary key or in a
foreign key in both input expressions.

**Future (potentially version 0.14+):**
This compatibility requirement will be further restricted to require that the namesake
attributes ultimately derive from the same primary key attribute by being passed down
through foreign keys.

The same join compatibility rules apply when restricting one query expression with
another.

### Join mechanics

Any restriction applied to the inputs of a join can be applied to its output.
Therefore, those inputs that are not turned into queries donate their supports,
restrictions, and projections to the join itself.

## Table

`Table` is a subclass of `QueryExpression` implementing table manipulation methods such
as `insert`, `insert1`, `delete`, `update1`, and `drop`.

The restriction operator `&` applied to a `Table` preserves its class identity so that
the result remains of type `Table`.
However, `proj` converts the result into a `QueryExpression` object. This may produce a
base query that is not an instance of Table.

## Aggregation

`Aggregation` is a subclass of `QueryExpression`.
Its main input is the *aggregating* query expression and it takes an additional second
input — the *aggregated* query expression.

The SQL equivalent of aggregation is

1. the NATURAL LEFT JOIN of the two inputs.
2. followed by a GROUP BY on the primary key arguments of the first input
3. followed by a projection.

The projection works the same as `.proj` with respect to the first input.
With respect to the second input, the projection part of aggregation allows only
calculated attributes that use aggregating functions (*eg* `SUM`, `AVG`, `COUNT`)
applied to the attributes of the aggregated (second) input and non-aggregating
functions on the attribute of the aggregating (first) input.

`Aggregation` supports all the same operators as `QueryExpression` except:

1. `restriction` turns into a `HAVING` clause instead of a `WHERE` clause. This allows
applying any valid restriction without making a subquery (at least for MySQL).
Therefore, restricting an `Aggregation` object never results in a subquery.
2. In joins, aggregation always turns into a subquery.

All other rules for subqueries remain the same as for `QueryExpression`

## Union

`Union` is a subclass of `QueryExpression`.
A `Union` object results from the `+` operator on two `QueryExpression` objects.
Its `support` property contains the list of expressions (at least two) to unify.
Thus the `+` operator on unions simply merges their supports, making a bigger union.

The `Union` operator performs an OUTER JOIN of its inputs provided that the inputs have
the same primary key and no secondary attributes in common.

Union treats all its inputs as subqueries except for unrestricted Union objects.

## Universal Sets `dj.U`

`dj.U` is a special operand in query expressions that allows performing special
operations.  By itself, it can never form a query and is not a subclass of
`QueryExpression`. Other query expressions are modified through participation in
operations with `dj.U`.

### Aggregating by `dj.U`

### Restricting a `dj.U` object with a `QueryExpression` object

### Joining a `dj.U` object

## Query "Backprojection"

Once a QueryExpression is used in a `fetch` operation or becomes a subquery in another
query, it can project out all unnecessary attributes from its own inputs, recursively.
This is implemented by the `finalize` method.
This simplification produces much leaner queries resulting in improved query
performance in version 0.13, especially on complex queries with blob data, compensating
for MySQL's deficiencies in query optimization.<|MERGE_RESOLUTION|>--- conflicted
+++ resolved
@@ -56,17 +56,10 @@
 
 The input object is treated as a subquery in the following cases:
 
-<<<<<<< HEAD
 1. A restriction is applied that uses alias attributes in the heading.
 2. A projection uses an alias attribute to create a new alias attribute.
 3. A join is performed on an alias attribute.
 4. An Aggregation is used a restriction. 
-=======
-1. A restriction is applied that uses alias attributes in the heading
-1. A projection uses an alias attribute to create a new alias attribute.
-1. A join is performed on an alias attribute.
-1. An Aggregation is used a restriction.
->>>>>>> 63d2f818
 
 An error arises if
 
