--- conflicted
+++ resolved
@@ -5,10 +5,7 @@
 import re
 from . import conn, DataJointError, config
 from .erd import ERD
-<<<<<<< HEAD
-=======
 from .jobs import JobTable
->>>>>>> 2b622c16
 from .heading import Heading
 from .utils import user_choice, to_camel_case
 from .user_relations import Part, Computed, Imported, Manual, Lookup
