--- conflicted
+++ resolved
@@ -13,13 +13,8 @@
     """
     A Folder instance manipulates a flat folder of objects within an S3-compatible object store
     """
-<<<<<<< HEAD
-    def __init__(self, endpoint, bucket, access_key, secret_key, **_):
-        self.client = minio.Minio(endpoint, access_key=access_key, secret_key=secret_key, secure=False)
-=======
     def __init__(self, endpoint, bucket, access_key, secret_key, *, secure=False, **_):
         self.client = minio.Minio(endpoint, access_key=access_key, secret_key=secret_key, secure=secure)
->>>>>>> 15b9b619
         self.bucket = bucket
         if not self.client.bucket_exists(bucket):
             warnings.warn('Creating bucket "%s"' % self.bucket)
