import importlib
import abc
from types import ModuleType
from . import DataJointError
from .table import Table
import logging
import re
from .settings import Role, role_to_prefix
from .utils import from_camel_case
from .heading import Heading

logger = logging.getLogger(__name__)


class Base(Table, metaclass=abc.ABCMeta):
    """
    Base is a Table that implements data definition functions.
    It is an abstract class with the abstract property 'definition'.

    Example for a usage of Base:

        import datajoint as dj


        class Subject(dj.Base):
            definition = '''
            test1.Subjects (manual)                       # Basic info about experiment subject
            subject_id            : int                   # unique subject id
            ---
            species = "mouse"     : enum('mouse', 'monkey', 'human')
            date_of_birth         : date
            subject_notes         : varchar(1000)                      # notes about the subject
            '''
    """
    @abc.abstractproperty
    def definition(self):
        """
        :return: string containing the table declaration using the DataJoint Data Definition Language.
        The DataJoint DDL is described at:  TODO
        """
        pass

    @property
    def full_class_name(self):
        """
        :return: full class name including the entire package hierarchy
        """
        return '{}.{}'.format(self.__module__, self.class_name)

    @property
    def access_name(self):
        """
        :return: name by which this class should be accessible as
        """
        if self._use_package:
            parent = self.__module__.split('.')[-2]
        else:
            parent = self.__module__.split('.')[-1]
        return parent + '.' + self.class_name



    def __init__(self): #TODO: support taking in conn obj
        self.class_name = self.__class__.__name__
        module = self.__module__
        mod_obj = importlib.import_module(module)
        self._use_package = False
        try:
            conn = mod_obj.conn
        except AttributeError:
            try:
                # check if database bound at the package level instead
                pkg_obj = importlib.import_module(mod_obj.__package__)
                conn = pkg_obj.conn
                self._use_package = True
            except AttributeError:
                raise DataJointError(
                    "Please define object 'conn' in '{}' or in its containing package.".format(self.__module__))
        self.conn = conn
        try:
            if self._use_package:
                # the database is bound to the package
                pkg_name = '.'.join(module.split('.')[:-1])
                dbname = self.conn.mod_to_db[pkg_name]
            else:
                dbname = self.conn.mod_to_db[module]
        except KeyError:
            raise DataJointError(
                'Module {} is not bound to a database. See datajoint.connection.bind'.format(self.__module__))
        self.dbname = dbname
<<<<<<< HEAD
        self.declare()
        super().__init__(conn=conn, dbname=dbname, class_name=self.__class__.__name__)

    @property
    def is_declared(self):
        self.conn.load_headings(self.dbname)
        return self.class_name in self.conn.table_names[self.dbname]

    def declare(self):
        """
        Declare the table in database if it doesn't already exist.

        :raises: DataJointError if the table cannot be declared.
        """
        if not self.is_declared:
            self._declare()
            if not self.is_declared:
                raise DataJointError(
                    'Table could not be declared for %s' % self.class_name)

    @staticmethod
    def _field_to_sql(field):
        """
        Converts an attribute definition tuple into SQL code.
        :param field: attribute definition
        :rtype : SQL code
        """
        mysql_constants = ['CURRENT_TIMESTAMP']
        if field.nullable:
            default = 'DEFAULT NULL'
        else:
            default = 'NOT NULL'
            # if some default specified
            if field.default:
                # enclose value in quotes (even numeric), except special SQL values
                # or values already enclosed by the user
                if field.default.upper() in mysql_constants or field.default[:1] in ["'", '"']:
                    default = '%s DEFAULT %s' % (default, field.default)
                else:
                    default = '%s DEFAULT "%s"' % (default, field.default)

        # TODO: escape instead! - same goes for Matlab side implementation
        assert not any((c in r'\"' for c in field.comment)), \
            'Illegal characters in attribute comment "%s"' % field.comment

        return '`{name}` {type} {default} COMMENT "{comment}",\n'.format(
            name=field.name, type=field.type, default=default, comment=field.comment)

    def _declare(self):
        """
        Declares the table in the data base if no table in the database matches this object.
        """
        if not self.definition:
            raise DataJointError('Table declaration is missing!')
        table_info, parents, referenced, fieldDefs, indexDefs = self._parse_declaration()
        defined_name = table_info['module'] + '.' + table_info['className']
        expected_name = self.__module__.split('.')[-1] + '.' + self.class_name
        if not defined_name == expected_name:
            raise DataJointError('Table name {} does not match the declared'
                                 'name {}'.format(expected_name, defined_name))

        # compile the CREATE TABLE statement
        # TODO: support prefix
        table_name = role_to_prefix[
                         table_info['tier']] + from_camel_case(self.class_name)
        sql = 'CREATE TABLE `%s`.`%s` (\n' % (self.dbname, table_name)

        # add inherited primary key fields
        primary_key_fields = set()
        non_key_fields = set()
        for p in parents:
            for key in p.primary_key:
                field = p.heading[key]
                if field.name not in primary_key_fields:
                    primary_key_fields.add(field.name)
                    sql += self._field_to_sql(field)
                else:
                    logger.debug('Field definition of {} in {} ignored'.format(
                        field.name, p.full_class_name))

        # add newly defined primary key fields
        for field in (f for f in fieldDefs if f.in_key):
            if field.nullable:
                raise DataJointError('Primary key {} cannot be nullable'.format(
                    field.name))
            if field.name in primary_key_fields:
                raise DataJointError('Duplicate declaration of the primary key '
                                     '{key}. Check to make sure that the key '
                                     'is not declared already in referenced '
                                     'tables'.format(key=field.name))
            primary_key_fields.add(field.name)
            sql += self._field_to_sql(field)

        # add secondary foreign key attributes
        for r in referenced:
            keys = (x for x in r.heading.attrs.values() if x.in_key)
            for field in keys:
                if field.name not in primary_key_fields | non_key_fields:
                    non_key_fields.add(field.name)
                    sql += self._field_to_sql(field)

        # add dependent attributes
        for field in (f for f in fieldDefs if not f.in_key):
            non_key_fields.add(field.name)
            sql += self._field_to_sql(field)

        # add primary key declaration
        assert len(primary_key_fields) > 0, 'table must have a primary key'
        keys = ', '.join(primary_key_fields)
        sql += 'PRIMARY KEY (%s),\n' % keys

        # add foreign key declarations
        for ref in parents + referenced:
            keys = ', '.join(ref.primary_key)
            sql += 'FOREIGN KEY (%s) REFERENCES %s (%s) ON UPDATE CASCADE ON DELETE RESTRICT,\n' % \
                   (keys, ref.full_table_name, keys)

        # add secondary index declarations
        # gather implicit indexes due to foreign keys first
        implicit_indices = []
        for fk_source in parents + referenced:
            implicit_indices.append(fk_source.primary_key)

        # for index in indexDefs:
        # TODO: finish this up...

        # close the declaration
        sql = '%s\n) ENGINE = InnoDB, COMMENT "%s"' % (
            sql[:-2], table_info['comment'])

        # make sure that the table does not alredy exist
        self.conn.load_headings(self.dbname, force=True)
        if not self.is_declared:
            # execute declaration
            logger.debug('\n<SQL>\n' + sql + '</SQL>\n\n')
            self.conn.query(sql)
            self.conn.load_headings(self.dbname, force=True)

    def _parse_declaration(self):
        """
        Parse declaration and create new SQL table accordingly.
        """
        parents = []
        referenced = []
        index_defs = []
        field_defs = []
        declaration = re.split(r'\s*\n\s*', self.definition.strip())

        # remove comment lines
        declaration = [x for x in declaration if not x.startswith('#')]
        pattern = """
        ^(?P<module>\w+)\.(?P<className>\w+)\s*     #  module.className
        \(\s*(?P<tier>\w+)\s*\)\s*                  #  (tier)
        \#\s*(?P<comment>.*)$                       #  comment
        """
        p = re.compile(pattern, re.X)
        table_info = p.match(declaration[0]).groupdict()
        if table_info['tier'] not in Role.__members__:
            raise DataJointError('InvalidTableTier: Invalid tier {tier} for table\
                                 {module}.{cls}'.format(tier=table_info['tier'],
                                                        module=table_info['module'],
                                                        cls=table_info['className']))
        table_info['tier'] = Role[table_info['tier']]  # convert into enum

        in_key = True  # parse primary keys
        field_regexp = re.compile("""
            ^[a-z][a-z\d_]*\s*          # name
            (=\s*\S+(\s+\S+)*\s*)?      # optional defaults
            :\s*\w.*$                   # type, comment
        """, re.X)

        for line in declaration[1:]:
            if line.startswith('---'):
                in_key = False  # start parsing non-PK fields
            elif line.startswith('->'):
                # foreign key
                module_name, class_name = line[2:].strip().split('.')
                rel = self.get_base(module_name, class_name)
                (parents if in_key else referenced).append(rel)
            elif re.match(r'^(unique\s+)?index[^:]*$', line):
                index_defs.append(self._parse_index_def(line))
            elif field_regexp.match(line):
                field_defs.append(self._parse_attr_def(line, in_key))
            else:
                raise DataJointError('Invalid table declaration line "%s"' % line)

        return table_info, parents, referenced, field_defs, index_defs

    @staticmethod
    def _parse_attr_def(line, in_key=False):  # todo add docu for in_key
        """
        Parse attribute definition line in the declaration and returns
        an attribute tuple.

        :param line: attribution line
        :param in_key:
        :returns: attribute tuple
        """
        line = line.strip()
        field_regexp = re.compile("""
            ^(?P<name>[a-z][a-z\d_]*)\s*             # field name
            (=\s*(?P<default>\S+(\s+\S+)*?)\s*)?     # default value
            :\s*(?P<type>\w[^\#]*[^\#\s])\s*         # datatype
            (\#\s*(?P<comment>\S*(\s+\S+)*)\s*)?$    # comment
            """, re.X)
        match = field_regexp.match(line)
        assert match, 'Invalid field declaration "%s"' % line
        attr_info = match.groupdict()
        if not attr_info['comment']:
            attr_info['comment'] = ''
        if not attr_info['default']:
            attr_info['default'] = ''
        attr_info['nullable'] = attr_info['default'].lower() == 'null'
        assert (not re.match(r'^bigint', attr_info['type'], re.I) or not attr_info['nullable']), \
            'BIGINT attributes cannot be nullable in "%s"' % line

        attr_info['in_key'] = in_key
        attr_info['autoincrement'] = None
        attr_info['numeric'] = None
        attr_info['string'] = None
        attr_info['is_blob'] = None
        attr_info['computation'] = None
        attr_info['dtype'] = None

        return Heading.AttrTuple(**attr_info)

    @staticmethod
    def _parse_index_def(line):
        """
        Parses index definition.

        :param line: definition line
        :return: groupdict with index info
        """
        line = line.strip()
        index_regexp = re.compile("""
            ^(?P<unique>UNIQUE)?\s*INDEX\s*      # [UNIQUE] INDEX
            \((?P<attributes>[^\)]+)\)$          # (attr1, attr2)
        """, re.I + re.X)
        match = index_regexp.match(line)
        assert match, 'Invalid index declaration "%s"' % line
        index_info = match.groupdict()
        attributes = re.split(r'\s*,\s*', index_info['attributes'].strip())
        index_info['attributes'] = attributes
        assert len(attributes) == len(set(attributes)), \
            'Duplicate attributes in index declaration "%s"' % line
        return index_info
=======

>>>>>>> 57f455e2

    def get_base(self, module_name, class_name):
        """
        Loads the base relation from the module.  If the base relation is not defined in
        the module, then construct it using Base constructor.

        :param module_name: module name
        :param class_name: class name
        :returns: the base relation
        """
        mod_obj = self.get_module(module_name)
        if not mod_obj:
            raise DataJointError('Module named {mod_name} was not found. Please make'
                                 ' sure that it is in the path or you import the module.'.format(mod_name=module_name))
        try:
            ret = getattr(mod_obj, class_name)()
        except AttributeError:
            ret = Table(conn=self.conn,
                        dbname=self.conn.mod_to_db[mod_obj.__name__],
                        class_name=class_name)
        return ret

    @classmethod
    def get_module(cls, module_name):
        """
        Resolve short name reference to a module and return the corresponding module object

        :param module_name: short name for the module, whose reference is to be resolved
        :return: resolved module object. If no module matches the short name, `None` will be returned

        The module_name resolution steps in the following order:

        1. Global reference to a module of the same name defined in the module that contains this Base derivative.
           This is the recommended use case.
        2. Module of the same name defined in the package containing this Base derivative. This will only look for the
           most immediate containing package (e.g. if this class is contained in package.subpackage.module, it will
           check within `package.subpackage` but not inside `package`).
        3. Globally accessible module with the same name.
        """
        # from IPython import embed
        # embed()
        mod_obj = importlib.import_module(cls.__module__)
        if cls.__module__.split('.')[-1] == module_name:
            return mod_obj
        attr = getattr(mod_obj, module_name, None)
        if isinstance(attr, ModuleType):
            return attr
        if mod_obj.__package__:
            try:
                return importlib.import_module('.' + module_name, mod_obj.__package__)
            except ImportError:
                pass
        try:
            return importlib.import_module(module_name)
        except ImportError:
            return None<|MERGE_RESOLUTION|>--- conflicted
+++ resolved
@@ -57,8 +57,6 @@
         else:
             parent = self.__module__.split('.')[-1]
         return parent + '.' + self.class_name
-
-
 
     def __init__(self): #TODO: support taking in conn obj
         self.class_name = self.__class__.__name__
@@ -88,7 +86,6 @@
             raise DataJointError(
                 'Module {} is not bound to a database. See datajoint.connection.bind'.format(self.__module__))
         self.dbname = dbname
-<<<<<<< HEAD
         self.declare()
         super().__init__(conn=conn, dbname=dbname, class_name=self.__class__.__name__)
 
@@ -336,9 +333,6 @@
         assert len(attributes) == len(set(attributes)), \
             'Duplicate attributes in index declaration "%s"' % line
         return index_info
-=======
-
->>>>>>> 57f455e2
 
     def get_base(self, module_name, class_name):
         """
