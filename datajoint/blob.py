"""
(De)serialization methods for python datatypes and numpy.ndarrays with provisions for mutual 
compatibility with Matlab-based serialization implemented by mYm.
"""

import zlib
from itertools import repeat
import collections
from collections import OrderedDict
from decimal import Decimal
import datetime
import uuid
import numpy as np
from .errors import DataJointError


mxClassID = OrderedDict((
    # see http://www.mathworks.com/help/techdoc/apiref/mxclassid.html
    ('mxUNKNOWN_CLASS', None),
    ('mxCELL_CLASS', None),
    ('mxSTRUCT_CLASS', None),
    ('mxLOGICAL_CLASS', np.dtype('bool')),
    ('mxCHAR_CLASS', np.dtype('c')),
    ('mxVOID_CLASS', np.dtype('O')),
    ('mxDOUBLE_CLASS', np.dtype('float64')),
    ('mxSINGLE_CLASS', np.dtype('float32')),
    ('mxINT8_CLASS', np.dtype('int8')),
    ('mxUINT8_CLASS', np.dtype('uint8')),
    ('mxINT16_CLASS', np.dtype('int16')),
    ('mxUINT16_CLASS', np.dtype('uint16')),
    ('mxINT32_CLASS', np.dtype('int32')),
    ('mxUINT32_CLASS', np.dtype('uint32')),
    ('mxINT64_CLASS', np.dtype('int64')),
    ('mxUINT64_CLASS', np.dtype('uint64')),
    ('mxFUNCTION_CLASS', None)))

rev_class_id = {dtype: i for i, dtype in enumerate(mxClassID.values())}
dtype_list = list(mxClassID.values())
type_names = list(mxClassID)

compression = {
    b'ZL123\0': zlib.decompress
}

bypass_serialization = False  # runtime setting to bypass blob (en|de)code


def len_u64(obj):
    return np.uint64(len(obj)).tobytes()


def len_u32(obj):
    return np.uint32(len(obj)).tobytes()


class MatCell(np.ndarray):
    """ a numpy ndarray representing a Matlab cell array """
    pass


class MatStruct(np.recarray):
    """ numpy.recarray representing a Matlab struct array """
    pass


class Blob:
    def __init__(self, squeeze=False):
        self._squeeze = squeeze
        self._blob = None
        self._pos = 0
        self.protocol = None

    def set_dj0(self):
        self.protocol = b"dj0\0"  # when using new blob features
            
    def squeeze(self, array, convert_to_scalar=True):
        """
        Simplify the input array - squeeze out all singleton dimensions.
        If convert_to_scalar, then convert zero-dimensional arrays to scalars
        """
        if not self._squeeze:
            return array
        array = array.squeeze()
        return array.item() if array.ndim == 0 and convert_to_scalar else array

    def unpack(self, blob):
        self._blob = blob
        try:
            # decompress
            prefix = next(p for p in compression if self._blob[self._pos:].startswith(p))
        except StopIteration:
            pass  # assume uncompressed but could be unrecognized compression
        else:
            self._pos += len(prefix)
            blob_size = self.read_value('uint64')
            blob = compression[prefix](self._blob[self._pos:])
            assert len(blob) == blob_size
            self._blob = blob
            self._pos = 0
        blob_format = self.read_zero_terminated_string()
        if blob_format in ('mYm', 'dj0'):
            return self.read_blob(n_bytes=len(self._blob) - self._pos)

    def read_blob(self, n_bytes=None):
        start = self._pos
        data_structure_code = chr(self.read_value('uint8'))
        try:
            call = {
                # MATLAB-compatible, inherited from original mYm
                "A": self.read_array,         # matlab-compatible numeric arrays and scalars with ndim==0
                "P": self.read_sparse_array,  # matlab sparse array -- not supported yet
                "S": self.read_struct,        # matlab struct array
                "C": self.read_cell_array,    # matlab cell array
                # Python-native
                "\xFF": self.read_none,      # None
                "\1": self.read_tuple,     # a Sequence
                "\2": self.read_list,      # a MutableSequence
                "\3": self.read_set,       # a Set
                "\4": self.read_dict,      # a Mapping
                "\5": self.read_string,    # a UTF8-encoded string
                "\6": self.read_bytes,     # a ByteString
                "F": self.read_recarray,   # numpy array with fields, including recarrays
                "d": self.read_decimal,    # a decimal
                "t": self.read_datetime,   # date, time, or datetime
                "u": self.read_uuid,       # UUID
            }[data_structure_code]
        except KeyError:
            raise DataJointError('Unknown data structure code "%s"' % data_structure_code)
        v = call()
        if n_bytes is not None and self._pos - start != n_bytes:
            raise DataJointError('Blob length check failed! Invalid blob')
        return v

    def pack_blob(self, obj):
        # original mYm-based serialization from datajoint-matlab
        if isinstance(obj, MatCell):
            return self.pack_cell_array(obj)
        if isinstance(obj, MatStruct):
            return self.pack_struct(obj)
        if isinstance(obj, np.ndarray) and obj.dtype.fields is None:
            return self.pack_array(obj)

        # blob types in the expanded dj0 blob format
        self.set_dj0()
        if isinstance(obj, np.ndarray) and obj.dtype.fields:
            return self.pack_recarray(np.array(obj))
        if isinstance(obj, np.number):
            return self.pack_array(np.array(obj))
        if isinstance(obj, (bool, np.bool, np.bool_)):
            return self.pack_array(np.array(obj))
        if isinstance(obj, float):
            return self.pack_array(np.array(obj, dtype=np.float64))
        if isinstance(obj, int):
            return self.pack_array(np.array(obj, dtype=np.int64))
        if isinstance(obj, (datetime.datetime, datetime.date, datetime.time)):
            return self.pack_datetime(obj)
        if isinstance(obj, Decimal):
            return self.pack_decimal(obj)
        if isinstance(obj, uuid.UUID):
            return self.pack_uuid(obj)
        if isinstance(obj, collections.Mapping):
            return self.pack_dict(obj)
        if isinstance(obj, str):
            return self.pack_string(obj)
        if isinstance(obj, collections.ByteString):
            return self.pack_bytes(obj)
        if isinstance(obj, collections.MutableSequence):
            return self.pack_list(obj)
        if isinstance(obj, collections.Sequence):
            return self.pack_tuple(obj)
        if isinstance(obj, collections.Set):
            return self.pack_set(obj)
        if obj is None:
            return self.pack_none()
        raise DataJointError("Packing object of type %s currently not supported!" % type(obj))

    def read_array(self):
        n_dims = int(self.read_value('uint64'))
        shape = self.read_value('uint64', count=n_dims)
        n_elem = np.prod(shape, dtype=int)
        dtype_id, is_complex = self.read_value('uint32', 2)
        dtype = dtype_list[dtype_id]

        if type_names[dtype_id] == 'mxVOID_CLASS':
            data = np.array(
                list(self.read_blob(self.read_value()) for _ in range(n_elem)), dtype=np.dtype('O'))
        elif type_names[dtype_id] == 'mxCHAR_CLASS':
            # compensate for MATLAB packing of char arrays
            data = self.read_value(dtype, count=2 * n_elem)
            data = data[::2].astype('U1')
            if n_dims == 2 and shape[0] == 1 or n_dims == 1:
                compact = data.squeeze()
                data = compact if compact.shape == () else np.array(''.join(data.squeeze()))
                shape = (1,)
        else:
            data = self.read_value(dtype, count=n_elem)
            if is_complex:
                data = data + 1j * self.read_value(dtype, count=n_elem)
        return self.squeeze(data.reshape(shape, order="F"))

    def pack_array(self, array):
        """
        Serialize an np.ndarray into bytes.  Scalars are encoded with ndim=0.
        """
        blob = b"A" + np.uint64(array.ndim).tobytes() + np.array(array.shape, dtype=np.uint64).tobytes()
        is_complex = np.iscomplexobj(array)
        if is_complex:
            array, imaginary = np.real(array), np.imag(array)
<<<<<<< HEAD
        type_id = (rev_class_id[array.dtype] if array.dtype.char != 'U' 
=======
        type_id = (rev_class_id[array.dtype] if array.dtype.char != 'U'
>>>>>>> e805546b
                else rev_class_id[np.dtype('O')])
        if dtype_list[type_id] is None:
            raise DataJointError("Type %s is ambiguous or unknown" % array.dtype)

        blob += np.array([type_id, is_complex], dtype=np.uint32).tobytes()
        if type_names[type_id] == 'mxVOID_CLASS':  # array of dtype('O')
            blob += b"".join(len_u64(it) + it for it in (self.pack_blob(e) for e in array.flatten(order="F")))
            self.set_dj0()  # not supported by original mym
        elif type_names[type_id] == 'mxCHAR_CLASS':  # array of dtype('c')
            blob += array.view(np.uint8).astype(np.uint16).tobytes()  # convert to 16-bit chars for MATLAB
        else:  # numeric arrays
            if array.ndim == 0:  # not supported by original mym
                self.set_dj0()
            blob += array.tobytes(order="F")
            if is_complex:
                blob += imaginary.tobytes(order="F")
        return blob

    def read_recarray(self):
        """
        Serialize an np.ndarray with fields, including recarrays
        """
        n_fields = self.read_value('uint32')
        if not n_fields:
            return np.array(None)  # empty array
        field_names = [self.read_zero_terminated_string() for _ in range(n_fields)]
        arrays = [self.read_blob() for _ in range(n_fields)]
        rec = np.empty(arrays[0].shape, np.dtype([(f, t.dtype) for f, t in zip(field_names, arrays)]))
        for f, t in zip(field_names, arrays):
            rec[f] = t
        return rec.view(np.recarray)

    def pack_recarray(self, array):
        """ Serialize a Matlab struct array """
        return (b"F" + len_u32(array) +  # number of fields
                '\0'.join(array.dtype.names).encode() + b"\0" +  # field names
                b"".join(self.pack_recarray(array[f]) if array[f].dtype.fields else self.pack_array(array[f])
                         for f in array.dtype.names))

    def read_sparse_array(self):
        raise DataJointError('datajoint-python does not yet support sparse arrays. Issue (#590)')

    def read_decimal(self):
        return Decimal(self.read_string())

    @staticmethod
    def pack_decimal(d):
        s = str(d)
        return b"d" + len_u64(s) + s.encode()

    def read_string(self):
        return self.read_binary(self.read_value()).decode()

    @staticmethod
    def pack_string(s):
        blob = s.encode()
        return b"\5" + len_u64(blob) + blob
    
    def read_bytes(self):
        return self.read_binary(self.read_value())
    
    @staticmethod
    def pack_bytes(s):
        return b"\6" + len_u64(s) + s

    def read_none(self):
        pass

    @staticmethod
    def pack_none():
        return b"\xFF"

    def read_tuple(self):
        return tuple(self.read_blob(self.read_value()) for _ in range(self.read_value()))

    def pack_tuple(self, t):
        return b"\1" + len_u64(t) + b"".join(
            len_u64(it) + it for it in (self.pack_blob(i) for i in t))

    def read_list(self):
        return list(self.read_blob(self.read_value()) for _ in range(self.read_value()))

    def pack_list(self, t):
        return b"\2" + len_u64(t) + b"".join(
            len_u64(it) + it for it in (self.pack_blob(i) for i in t))

    def read_set(self):
        return set(self.read_blob(self.read_value()) for _ in range(self.read_value()))

    def pack_set(self, t):
        return b"\3" + len_u64(t) + b"".join(
            len_u64(it) + it for it in (self.pack_blob(i) for i in t))

    def read_dict(self):
        return dict((self.read_blob(self.read_value()), self.read_blob(self.read_value()))
                    for _ in range(self.read_value()))

    def pack_dict(self, d):
        return b"\4" + len_u64(d) + b"".join(
            b"".join((len_u64(it) + it) for it in packed)
            for packed in (map(self.pack_blob, pair) for pair in d.items()))

    def read_struct(self):
        """deserialize matlab stuct"""
        n_dims = self.read_value()
        shape = self.read_value(count=n_dims)
        n_elem = np.prod(shape, dtype=int)
        n_fields = self.read_value('uint32')
        if not n_fields:
            return np.array(None)  # empty array
        field_names = [self.read_zero_terminated_string() for _ in range(n_fields)]
        raw_data = [
            tuple(self.read_blob(n_bytes=int(self.read_value('uint64'))) for _ in range(n_fields))
            for __ in range(n_elem)]
        data = np.array(raw_data, dtype=list(zip(field_names, repeat(np.object))))
        return self.squeeze(data.reshape(shape, order="F"), convert_to_scalar=False).view(MatStruct)

    def pack_struct(self, array):
        """ Serialize a Matlab struct array """
        return (b"S" + np.array((array.ndim,) + array.shape, dtype=np.uint64).tobytes() +  # dimensionality
                len_u32(array.dtype.names) +  # number of fields
                "\0".join(array.dtype.names).encode() + b"\0" +  # field names
                b"".join(len_u64(it) + it for it in (
                    self.pack_blob(e) for rec in array.flatten(order="F") for e in rec)))  # values

    def read_cell_array(self):
        """ deserialize MATLAB cell array """
        n_dims = self.read_value()
        shape = self.read_value(count=n_dims)
        n_elem = int(np.prod(shape))
        result = [self.read_blob(n_bytes=self.read_value()) for _ in range(n_elem)]
        return (self.squeeze(np.array(result).reshape(shape, order="F"), convert_to_scalar=False)).view(MatCell)

    def pack_cell_array(self, array):
        return (b"C" + np.array((array.ndim,) + array.shape, dtype=np.uint64).tobytes() +
                b"".join(len_u64(it) + it for it in (self.pack_blob(e) for e in array.flatten(order="F"))))

    def read_datetime(self):
        """ deserialize datetime.date, .time, or .datetime """
        date, time = self.read_value('int32'), self.read_value('int64')
        date = datetime.date(
            year=date // 10000,
            month=(date // 100) % 100,
            day=date % 100) if date >= 0 else None
        time = datetime.time(
            hour=(time // 10000000000) % 100,
            minute=(time // 100000000) % 100,
            second=(time // 1000000) % 100,
            microsecond=time % 1000000) if time >= 0 else None
        return time and date and datetime.datetime.combine(date, time) or time or date

    @staticmethod
    def pack_datetime(d):
        if isinstance(d, datetime.datetime):
            date, time = d.date(), d.time()
        elif isinstance(d, datetime.date):
            date, time = d, None
        else:
            date, time = None, d
        return b"t" + (
            np.int32(-1 if date is None else (date.year*100 + date.month)*100 + date.day).tobytes() +
            np.int64(-1 if time is None else
                     ((time.hour*100 + time.minute)*100 + time.second)*1000000 + time.microsecond).tobytes())

    def read_uuid(self):
        q = self.read_binary(16)
        return uuid.UUID(bytes=q)

    @staticmethod
    def pack_uuid(obj):
        return b"u" + obj.bytes

    def read_zero_terminated_string(self):
        target = self._blob.find(b'\0', self._pos)
        data = self._blob[self._pos:target].decode()
        self._pos = target + 1
        return data
        
    def read_value(self, dtype='uint64', count=1):
        data = np.frombuffer(self._blob, dtype=dtype, count=count, offset=self._pos)
        self._pos += data.dtype.itemsize * data.size
        return data[0] if count == 1 else data

    def read_binary(self, size):
        self._pos += int(size)
        return self._blob[self._pos-int(size):self._pos]

    def pack(self, obj, compress):
        self.protocol = b"mYm\0"  # will be replaced with dj0 if new features are used
        blob = self.pack_blob(obj)  # this may reset the protocol and must precede protocol evaluation
        blob = self.protocol + blob
        if compress and len(blob) > 1000:
            compressed = b'ZL123\0' + len_u64(blob) + zlib.compress(blob)
            if len(compressed) < len(blob):
                blob = compressed
        return blob


def pack(obj, compress=True):
    if bypass_serialization:
        # provide a way to move blobs quickly without de/serialization
        assert isinstance(obj, bytes) and obj.startswith((b'ZL123\0', b'mYm\0', b'dj0\0'))
        return obj
    return Blob().pack(obj, compress=compress)


def unpack(blob, squeeze=False):
    if bypass_serialization:
        # provide a way to move blobs quickly without de/serialization
        assert isinstance(blob, bytes) and blob.startswith((b'ZL123\0', b'mYm\0', b'dj0\0'))
        return blob
    if blob is not None:
        return Blob(squeeze=squeeze).unpack(blob)<|MERGE_RESOLUTION|>--- conflicted
+++ resolved
@@ -206,11 +206,7 @@
         is_complex = np.iscomplexobj(array)
         if is_complex:
             array, imaginary = np.real(array), np.imag(array)
-<<<<<<< HEAD
-        type_id = (rev_class_id[array.dtype] if array.dtype.char != 'U' 
-=======
         type_id = (rev_class_id[array.dtype] if array.dtype.char != 'U'
->>>>>>> e805546b
                 else rev_class_id[np.dtype('O')])
         if dtype_list[type_id] is None:
             raise DataJointError("Type %s is ambiguous or unknown" % array.dtype)
