"""
This module hosts functions to convert DataJoint table definitions into mysql table definitions, and to
declare the corresponding mysql tables.
"""
import re
import pyparsing as pp
import logging
<<<<<<< HEAD

from .errors import DataJointError

=======
from .errors import DataJointError

from .utils import OrderedDict

>>>>>>> 7060d9e8
UUID_DATA_TYPE = 'binary(16)'
MAX_TABLE_NAME_LENGTH = 64
CONSTANT_LITERALS = {'CURRENT_TIMESTAMP'}  # SQL literals to be used without quotes (case insensitive)
EXTERNAL_TABLE_ROOT = '~external'

TYPE_PATTERN = {k: re.compile(v, re.I) for k, v in dict(
    INTEGER=r'((tiny|small|medium|big|)int|integer)(\s*\(.+\))?(\s+unsigned)?(\s+auto_increment)?$',
    DECIMAL=r'(decimal|numeric)(\s*\(.+\))?(\s+unsigned)?$',
    FLOAT=r'(double|float|real)(\s*\(.+\))?(\s+unsigned)?$',
    STRING=r'(var)?char\s*\(.+\)$',
    ENUM=r'enum\s*\(.+\)$',
    BOOL=r'bool(ean)?$',   # aliased to tinyint(1)
    TEMPORAL=r'(date|datetime|time|timestamp|year)(\s*\(.+\))?$',
    INTERNAL_BLOB=r'(tiny|small|medium|long|)blob$',
    EXTERNAL_BLOB=r'blob@(?P<store>[a-z]\w*)$',
    INTERNAL_ATTACH=r'attach$',
    EXTERNAL_ATTACH=r'attach@(?P<store>[a-z]\w*)$',
<<<<<<< HEAD
    UUID=r'uuid$').items()}

CUSTOM_TYPES = {'UUID', 'INTERNAL_ATTACH', 'EXTERNAL_ATTACH', 'EXTERNAL_BLOB'}  # types stored in attribute comment
EXTERNAL_TYPES = {'EXTERNAL_ATTACH', 'EXTERNAL_BLOB'}  # data referenced by a UUID in external tables
SERIALIZED_TYPES = {'EXTERNAL_ATTACH', 'INTERNAL_ATTACH', 'EXTERNAL_BLOB', 'INTERNAL_BLOB'}  # requires packing data

assert set().union(CUSTOM_TYPES, EXTERNAL_TYPES, SERIALIZED_TYPES) <= set(TYPE_PATTERN)  # for development only
=======
    FILEPATH=r'filepath@(?P<store>[a-z]\w*)$',
    UUID=r'uuid$').items()}

CUSTOM_TYPES = {'UUID', 'INTERNAL_ATTACH', 'EXTERNAL_ATTACH', 'EXTERNAL_BLOB', 'FILEPATH'}  # types stored in attribute comment
EXTERNAL_TYPES = {'EXTERNAL_ATTACH', 'EXTERNAL_BLOB', 'FILEPATH'}  # data referenced by a UUID in external tables
SERIALIZED_TYPES = {'EXTERNAL_ATTACH', 'INTERNAL_ATTACH', 'EXTERNAL_BLOB', 'INTERNAL_BLOB'}  # requires packing data

assert set().union(CUSTOM_TYPES, EXTERNAL_TYPES, SERIALIZED_TYPES) <= set(TYPE_PATTERN)
>>>>>>> 7060d9e8


def match_type(datatype):
    for category, pattern in TYPE_PATTERN.items():
        match = pattern.match(datatype)
        if match:
            return category, match
    raise DataJointError('Unsupported data types "%s"' % datatype)


logger = logging.getLogger(__name__)


def build_foreign_key_parser_old():
    # old-style foreign key parser. Superceded by expression-based syntax. See issue #436
    # This will be deprecated in a future release.
    left = pp.Literal('(').suppress()
    right = pp.Literal(')').suppress()
    attribute_name = pp.Word(pp.srange('[a-z]'), pp.srange('[a-z0-9_]'))
    new_attrs = pp.Optional(left + pp.delimitedList(attribute_name) + right).setResultsName('new_attrs')
    arrow = pp.Literal('->').suppress()
    lbracket = pp.Literal('[').suppress()
    rbracket = pp.Literal(']').suppress()
    option = pp.Word(pp.srange('[a-zA-Z]'))
    options = pp.Optional(lbracket + pp.delimitedList(option) + rbracket).setResultsName('options')
    ref_table = pp.Word(pp.alphas, pp.alphanums + '._').setResultsName('ref_table')
    ref_attrs = pp.Optional(left + pp.delimitedList(attribute_name) + right).setResultsName('ref_attrs')
    return new_attrs + arrow + options + ref_table + ref_attrs


def build_foreign_key_parser():
    arrow = pp.Literal('->').suppress()
    lbracket = pp.Literal('[').suppress()
    rbracket = pp.Literal(']').suppress()
    option = pp.Word(pp.srange('[a-zA-Z]'))
    options = pp.Optional(lbracket + pp.delimitedList(option) + rbracket).setResultsName('options')
    ref_table = pp.restOfLine.setResultsName('ref_table')
    return arrow + options + ref_table


def build_attribute_parser():
    quoted = pp.Or(pp.QuotedString('"'), pp.QuotedString("'"))
    colon = pp.Literal(':').suppress()
    attribute_name = pp.Word(pp.srange('[a-z]'), pp.srange('[a-z0-9_]')).setResultsName('name')
    data_type = pp.Combine(pp.Word(pp.alphas) + pp.SkipTo("#", ignore=quoted)).setResultsName('type')
    default = pp.Literal('=').suppress() + pp.SkipTo(colon, ignore=quoted).setResultsName('default')
    comment = pp.Literal('#').suppress() + pp.restOfLine.setResultsName('comment')
    return attribute_name + pp.Optional(default) + colon + data_type + comment


def build_index_parser():
    left = pp.Literal('(').suppress()
    right = pp.Literal(')').suppress()
    unique = pp.Optional(pp.CaselessKeyword('unique')).setResultsName('unique')
    index = pp.CaselessKeyword('index').suppress()
    attribute_name = pp.Word(pp.srange('[a-z]'), pp.srange('[a-z0-9_]'))
    return unique + index + left + pp.delimitedList(attribute_name).setResultsName('attr_list') + right


foreign_key_parser_old = build_foreign_key_parser_old()
foreign_key_parser = build_foreign_key_parser()
attribute_parser = build_attribute_parser()
index_parser = build_index_parser()


def is_foreign_key(line):
    """
    :param line: a line from the table definition
    :return: true if the line appears to be a foreign key definition
    """
    arrow_position = line.find('->')
    return arrow_position >= 0 and not any(c in line[:arrow_position] for c in '"#\'')


def compile_foreign_key(line, context, attributes, primary_key, attr_sql, foreign_key_sql, index_sql):
    """
    :param line: a line from a table definition
    :param context: namespace containing referenced objects
    :param attributes: list of attribute names already in the declaration -- to be updated by this function
    :param primary_key: None if the current foreign key is made from the dependent section. Otherwise it is the list
        of primary key attributes thus far -- to be updated by the function
    :param attr_sql: list of sql statements defining attributes -- to be updated by this function.
    :param foreign_key_sql: list of sql statements specifying foreign key constraints -- to be updated by this function.
    :param index_sql: list of INDEX declaration statements, duplicate or redundant indexes are ok.
    """
    # Parse and validate
    from .table import Table
    from .expression import Projection

    obsolete = False   # See issue #436.  Old style to be deprecated in a future release
    try:
        result = foreign_key_parser.parseString(line)
    except pp.ParseException:
        try:
            result = foreign_key_parser_old.parseString(line)
        except pp.ParseBaseException as err:
            raise DataJointError('Parsing error in line "%s". %s.' % (line, err)) from None
        else:
            obsolete = True
    try:
        ref = eval(result.ref_table, context)
    except NameError if obsolete else Exception:
        raise DataJointError('Foreign key reference %s could not be resolved' % result.ref_table)

    options = [opt.upper() for opt in result.options]
    for opt in options:  # check for invalid options
        if opt not in {'NULLABLE', 'UNIQUE'}:
            raise DataJointError('Invalid foreign key option "{opt}"'.format(opt=opt))
    is_nullable = 'NULLABLE' in options
    is_unique = 'UNIQUE' in options
    if is_nullable and primary_key is not None:
        raise DataJointError('Primary dependencies cannot be nullable in line "{line}"'.format(line=line))

    if obsolete:
        if not isinstance(ref, type) or not issubclass(ref, Table):
            raise DataJointError('Foreign key reference %r must be a valid query' % result.ref_table)

    if isinstance(ref, type) and issubclass(ref, Table):
        ref = ref()

    # check that dependency is of supported type
    if (not isinstance(ref, (Table, Projection)) or len(ref.restriction) or
            (isinstance(ref, Projection) and (not isinstance(ref._arg, Table) or len(ref._arg.restriction)))):
        raise DataJointError('Dependency "%s" is not supported (yet). Use a base table or its projection.' %
                             result.ref_table)

    if obsolete:
        # for backward compatibility with old-style dependency declarations.  See issue #436
        if not isinstance(ref, Table):
            DataJointError('Dependency "%s" is not supported. Check documentation.' % result.ref_table)
        if not all(r in ref.primary_key for r in result.ref_attrs):
            raise DataJointError('Invalid foreign key attributes in "%s"' % line)
        try:
            raise DataJointError('Duplicate attributes "{attr}" in "{line}"'.format(
                attr=next(attr for attr in result.new_attrs if attr in attributes),
                line=line))
        except StopIteration:
            pass   # the normal outcome

        # Match the primary attributes of the referenced table to local attributes
        new_attrs = list(result.new_attrs)
        ref_attrs = list(result.ref_attrs)

        # special case, the renamed attribute is implicit
        if new_attrs and not ref_attrs:
            if len(new_attrs) != 1:
                raise DataJointError('Renamed foreign key must be mapped to the primary key in "%s"' % line)
            if len(ref.primary_key) == 1:
                # if the primary key has one attribute, allow implicit renaming
                ref_attrs = ref.primary_key
            else:
                # if only one primary key attribute remains, then allow implicit renaming
                ref_attrs = [attr for attr in ref.primary_key if attr not in attributes]
                if len(ref_attrs) != 1:
                    raise DataJointError('Could not resolve which primary key attribute should be referenced in "%s"' % line)

        if len(new_attrs) != len(ref_attrs):
            raise DataJointError('Mismatched attributes in foreign key "%s"' % line)

        if ref_attrs:
            # convert to projected dependency
            ref = ref.proj(**dict(zip(new_attrs, ref_attrs)))

    # declare new foreign key attributes
    base = ref._arg if isinstance(ref, Projection) else ref   # base reference table
    for attr, ref_attr in zip(ref.primary_key, base.primary_key):
        if attr not in attributes:
            attributes.append(attr)
            if primary_key is not None:
                primary_key.append(attr)
            attr_sql.append(
                base.heading[ref_attr].sql.replace(ref_attr, attr, 1).replace('NOT NULL ', '', int(is_nullable)))

    # declare the foreign key
    foreign_key_sql.append(
        'FOREIGN KEY (`{fk}`) REFERENCES {ref} (`{pk}`) ON UPDATE CASCADE ON DELETE RESTRICT'.format(
            fk='`,`'.join(ref.primary_key),
            pk='`,`'.join(base.primary_key),
            ref=base.full_table_name))

    # declare unique index
    if is_unique:
        index_sql.append('UNIQUE INDEX ({attrs})'.format(attrs='`,`'.join(ref.primary_key)))


<<<<<<< HEAD
def declare(full_table_name, definition, context):
    """
    Parse declaration and create new SQL table accordingly.

    :param full_table_name: full name of the table
    :param definition: DataJoint table definition
    :param context: dictionary of objects that might be referred to in the table.
    """
    table_name = full_table_name.strip('`').split('.')[1]
    if len(table_name) > MAX_TABLE_NAME_LENGTH:
        raise DataJointError(
            'Table name `{name}` exceeds the max length of {max_length}'.format(
                name=table_name,
                max_length=MAX_TABLE_NAME_LENGTH))
=======
def prepare_declare(definition, context):
>>>>>>> 7060d9e8
    # split definition into lines
    definition = re.split(r'\s*\n\s*', definition.strip())
    # check for optional table comment
    table_comment = definition.pop(0)[1:].strip() if definition[0].startswith('#') else ''
    if table_comment.startswith(':'):
        raise DataJointError('Table comment must not start with a colon ":"')
    in_key = True  # parse primary keys
    primary_key = []
    attributes = []
    attribute_sql = []
    foreign_key_sql = []
    index_sql = []
    external_stores = []

    for line in definition:
        if line.startswith('#'):  # ignore additional comments
            pass
        elif line.startswith('---') or line.startswith('___'):
            in_key = False  # start parsing dependent attributes
        elif is_foreign_key(line):
            compile_foreign_key(line, context, attributes,
                                primary_key if in_key else None,
                                attribute_sql, foreign_key_sql, index_sql)
        elif re.match(r'^(unique\s+)?index[^:]*$', line, re.I):   # index
            compile_index(line, index_sql)
        else:
            name, sql, store = compile_attribute(line, in_key, foreign_key_sql)
            if store:
                external_stores.append(store)
            if in_key and name not in primary_key:
                primary_key.append(name)
            if name not in attributes:
                attributes.append(name)
                attribute_sql.append(sql)

    return table_comment, primary_key, attribute_sql, foreign_key_sql, index_sql, external_stores


def declare(full_table_name, definition, context):
    """
    Parse declaration and generate the SQL CREATE TABLE code
    :param full_table_name: full name of the table
    :param definition: DataJoint table definition
    :param context: dictionary of objects that might be referred to in the table
    :return: SQL CREATE TABLE statement, list of external stores used
    """
    table_name = full_table_name.strip('`').split('.')[1]
    if len(table_name) > MAX_TABLE_NAME_LENGTH:
        raise DataJointError(
            'Table name `{name}` exceeds the max length of {max_length}'.format(
                name=table_name,
                max_length=MAX_TABLE_NAME_LENGTH))

    table_comment, primary_key, attribute_sql, foreign_key_sql, index_sql, external_stores = prepare_declare(
        definition, context)

    if not primary_key:
        raise DataJointError('Table must have a primary key')

    return (
        'CREATE TABLE IF NOT EXISTS %s (\n' % full_table_name +
        ',\n'.join(attribute_sql + ['PRIMARY KEY (`' + '`,`'.join(primary_key) + '`)'] + foreign_key_sql + index_sql) +
        '\n) ENGINE=InnoDB, COMMENT "%s"' % table_comment), external_stores
<<<<<<< HEAD
=======


def _make_attribute_alter(new, old, primary_key):
    """
    :param new: new attribute declarations
    :param old: old attribute declarations
    :param primary_key: primary key attributes
    :return: list of SQL ALTER commands
    """

    # parse attribute names
    name_regexp = re.compile(r"^`(?P<name>\w+)`")
    original_regexp = re.compile(r'COMMENT "\{\s*(?P<name>\w+)\s*\}')
    matched = ((name_regexp.match(d), original_regexp.search(d)) for d in new)
    new_names = OrderedDict((d.group('name'), n and n.group('name')) for d, n in matched)
    old_names = [name_regexp.search(d).group('name') for d in old]

    # verify that original names are only used once
    renamed = set()
    for v in new_names.values():
        if v:
            if v in renamed:
                raise DataJointError('Alter attempted to rename attribute {%s} twice.' % v)
            renamed.add(v)

    # verify that all renamed attributes existed in the old definition
    try:
        raise DataJointError(
            "Attribute {} does not exist in the original definition".format(
                next(attr for attr in renamed if attr not in old_names)))
    except StopIteration:
        pass

    # dropping attributes
    to_drop = [n for n in old_names if n not in renamed and n not in new_names]
    sql = ['DROP `%s`' % n for n in to_drop]
    old_names = [name for name in old_names if name not in to_drop]

    # add or change attributes in order
    prev = None
    for new_def, (new_name, old_name) in zip(new, new_names.items()):
        if new_name not in primary_key:
            after = None  # if None, then must include the AFTER clause
            if prev:
                try:
                    idx = old_names.index(old_name or new_name)
                except ValueError:
                    after = prev[0]
                else:
                    if idx >= 1 and old_names[idx - 1] != (prev[1] or prev[0]):
                        after = prev[0]
            if new_def not in old or after:
                sql.append('{command} {new_def} {after}'.format(
                    command=("ADD" if (old_name or new_name) not in old_names else
                             "MODIFY" if not old_name else
                             "CHANGE `%s`" % old_name),
                    new_def=new_def,
                    after="" if after is None else "AFTER `%s`" % after))
        prev = new_name, old_name

    return sql


def alter(definition, old_definition, context):
    """
    :param definition: new table definition
    :param old_definition: current table definition
    :param context: the context in which to evaluate foreign key definitions
    :return: string SQL ALTER command, list of new stores used for external storage
    """
    table_comment, primary_key, attribute_sql, foreign_key_sql, index_sql, external_stores = prepare_declare(
        definition, context)
    table_comment_, primary_key_, attribute_sql_, foreign_key_sql_, index_sql_, external_stores_ = prepare_declare(
        old_definition, context)

    # analyze differences between declarations
    sql = list()
    if primary_key != primary_key_:
        raise NotImplementedError('table.alter cannot alter the primary key (yet).')
    if foreign_key_sql != foreign_key_sql_:
        raise NotImplementedError('table.alter cannot alter foreign keys (yet).')
    if index_sql != index_sql_:
        raise NotImplementedError('table.alter cannot alter indexes (yet)')
    if attribute_sql != attribute_sql_:
        sql.extend(_make_attribute_alter(attribute_sql, attribute_sql_, primary_key))
    if table_comment != table_comment_:
        sql.append('COMMENT="%s"' % table_comment)
    return sql, [e for e in external_stores if e not in external_stores_]
>>>>>>> 7060d9e8


def compile_index(line, index_sql):
    match = index_parser.parseString(line)
    index_sql.append('{unique} index ({attrs})'.format(
        unique=match.unique,
        attrs=','.join('`%s`' % a for a in match.attr_list)))


def compile_attribute(line, in_key, foreign_key_sql):
    """
    Convert attribute definition from DataJoint format to SQL

    :param line: attribution line
    :param in_key: set to True if attribute is in primary key set
    :param foreign_key_sql:
    :returns: (name, sql, is_external) -- attribute name and sql code for its declaration
    """
    try:
        match = attribute_parser.parseString(line + '#', parseAll=True)
    except pp.ParseException as err:
        raise DataJointError('Declaration error in position {pos} in line:\n  {line}\n{msg}'.format(
            line=err.args[0], pos=err.args[1], msg=err.args[2]))
    match['comment'] = match['comment'].rstrip('#')
    if 'default' not in match:
        match['default'] = ''
    match = {k: v.strip() for k, v in match.items()}
    match['nullable'] = match['default'].lower() == 'null'

    if match['nullable']:
        if in_key:
            raise DataJointError('Primary key attributes cannot be nullable in line "%s"' % line)
        match['default'] = 'DEFAULT NULL'  # nullable attributes default to null
    else:
        if match['default']:
            quote = match['default'].upper() not in CONSTANT_LITERALS and match['default'][0] not in '"\''
            match['default'] = 'NOT NULL DEFAULT ' + ('"%s"' if quote else "%s") % match['default']
        else:
            match['default'] = 'NOT NULL'

    match['comment'] = match['comment'].replace('"', '\\"')   # escape double quotes in comment
    category, type_match = match_type(match['type'])

    if category in CUSTOM_TYPES:
        match['comment'] = ':{type}:{comment}'.format(**match)  # insert custom type into comment
        if category == 'UUID':
            match['type'] = UUID_DATA_TYPE
        elif category == 'INTERNAL_ATTACH':
            match['type'] = 'LONGBLOB'
        elif category in EXTERNAL_TYPES:
            match['store'] = match['type'].split('@', 1)[1]
            match['type'] = UUID_DATA_TYPE
            foreign_key_sql.append(
                "FOREIGN KEY (`{name}`) REFERENCES `{{database}}`.`{external_table_root}_{store}` (`hash`) "
                "ON UPDATE RESTRICT ON DELETE RESTRICT".format(external_table_root=EXTERNAL_TABLE_ROOT, **match))

    if category in SERIALIZED_TYPES and match['default'] not in {'DEFAULT NULL', 'NOT NULL'}:
        raise DataJointError(
            'The default value for a blob or attachment attributes can only be NULL in:\n%s' % line)

    sql = ('`{name}` {type} {default}' + (' COMMENT "{comment}"' if match['comment'] else '')).format(**match)
    return match['name'], sql, match.get('store')<|MERGE_RESOLUTION|>--- conflicted
+++ resolved
@@ -5,16 +5,10 @@
 import re
 import pyparsing as pp
 import logging
-<<<<<<< HEAD
-
 from .errors import DataJointError
 
-=======
-from .errors import DataJointError
-
 from .utils import OrderedDict
 
->>>>>>> 7060d9e8
 UUID_DATA_TYPE = 'binary(16)'
 MAX_TABLE_NAME_LENGTH = 64
 CONSTANT_LITERALS = {'CURRENT_TIMESTAMP'}  # SQL literals to be used without quotes (case insensitive)
@@ -32,15 +26,6 @@
     EXTERNAL_BLOB=r'blob@(?P<store>[a-z]\w*)$',
     INTERNAL_ATTACH=r'attach$',
     EXTERNAL_ATTACH=r'attach@(?P<store>[a-z]\w*)$',
-<<<<<<< HEAD
-    UUID=r'uuid$').items()}
-
-CUSTOM_TYPES = {'UUID', 'INTERNAL_ATTACH', 'EXTERNAL_ATTACH', 'EXTERNAL_BLOB'}  # types stored in attribute comment
-EXTERNAL_TYPES = {'EXTERNAL_ATTACH', 'EXTERNAL_BLOB'}  # data referenced by a UUID in external tables
-SERIALIZED_TYPES = {'EXTERNAL_ATTACH', 'INTERNAL_ATTACH', 'EXTERNAL_BLOB', 'INTERNAL_BLOB'}  # requires packing data
-
-assert set().union(CUSTOM_TYPES, EXTERNAL_TYPES, SERIALIZED_TYPES) <= set(TYPE_PATTERN)  # for development only
-=======
     FILEPATH=r'filepath@(?P<store>[a-z]\w*)$',
     UUID=r'uuid$').items()}
 
@@ -49,7 +34,6 @@
 SERIALIZED_TYPES = {'EXTERNAL_ATTACH', 'INTERNAL_ATTACH', 'EXTERNAL_BLOB', 'INTERNAL_BLOB'}  # requires packing data
 
 assert set().union(CUSTOM_TYPES, EXTERNAL_TYPES, SERIALIZED_TYPES) <= set(TYPE_PATTERN)
->>>>>>> 7060d9e8
 
 
 def match_type(datatype):
@@ -235,24 +219,7 @@
         index_sql.append('UNIQUE INDEX ({attrs})'.format(attrs='`,`'.join(ref.primary_key)))
 
 
-<<<<<<< HEAD
-def declare(full_table_name, definition, context):
-    """
-    Parse declaration and create new SQL table accordingly.
-
-    :param full_table_name: full name of the table
-    :param definition: DataJoint table definition
-    :param context: dictionary of objects that might be referred to in the table.
-    """
-    table_name = full_table_name.strip('`').split('.')[1]
-    if len(table_name) > MAX_TABLE_NAME_LENGTH:
-        raise DataJointError(
-            'Table name `{name}` exceeds the max length of {max_length}'.format(
-                name=table_name,
-                max_length=MAX_TABLE_NAME_LENGTH))
-=======
 def prepare_declare(definition, context):
->>>>>>> 7060d9e8
     # split definition into lines
     definition = re.split(r'\s*\n\s*', definition.strip())
     # check for optional table comment
@@ -316,8 +283,6 @@
         'CREATE TABLE IF NOT EXISTS %s (\n' % full_table_name +
         ',\n'.join(attribute_sql + ['PRIMARY KEY (`' + '`,`'.join(primary_key) + '`)'] + foreign_key_sql + index_sql) +
         '\n) ENGINE=InnoDB, COMMENT "%s"' % table_comment), external_stores
-<<<<<<< HEAD
-=======
 
 
 def _make_attribute_alter(new, old, primary_key):
@@ -406,7 +371,6 @@
     if table_comment != table_comment_:
         sql.append('COMMENT="%s"' % table_comment)
     return sql, [e for e in external_stores if e not in external_stores_]
->>>>>>> 7060d9e8
 
 
 def compile_index(line, index_sql):
