""" methods for generating SQL WHERE clauses from datajoint restriction conditions """

import inspect
import collections
import re
import uuid
import datetime
import decimal
import numpy
import pandas
import json
from .errors import DataJointError

JSON_PATTERN = re.compile(
    r"^(?P<attr>\w+)(\.(?P<path>[\w.*\[\]]+))?(:(?P<type>[\w(,\s)]+))?$"
)


def translate_attribute(key):
    match = JSON_PATTERN.match(key)
    if match is None:
        return match, key
    match = match.groupdict()
    if match["path"] is None:
        return match, match["attr"]
    else:
        return match, "json_value(`{}`, _utf8mb4'$.{}'{})".format(
            *{
                k: ((f" returning {v}" if k == "type" else v) if v else "")
                for k, v in match.items()
            }.values()
        )


class PromiscuousOperand:
    """
    A container for an operand to ignore join compatibility
    """

    def __init__(self, operand):
        self.operand = operand


class AndList(list):
    """
    A list of conditions to by applied to a query expression by logical conjunction: the
    conditions are AND-ed. All other collections (lists, sets, other entity sets, etc) are
    applied by logical disjunction (OR).

    Example:
    expr2 = expr & dj.AndList((cond1, cond2, cond3))
    is equivalent to
    expr2 = expr & cond1 & cond2 & cond3
    """

    def append(self, restriction):
        if isinstance(restriction, AndList):
            # extend to reduce nesting
            self.extend(restriction)
        else:
            super().append(restriction)


class Not:
    """invert restriction"""

    def __init__(self, restriction):
        self.restriction = restriction


def assert_join_compatibility(expr1, expr2):
    """
    Determine if expressions expr1 and expr2 are join-compatible.  To be join-compatible,
    the matching attributes in the two expressions must be in the primary key of one or the
    other expression.
    Raises an exception if not compatible.

    :param expr1: A QueryExpression object
    :param expr2: A QueryExpression object
    """
    from .expression import QueryExpression, U

    for rel in (expr1, expr2):
        if not isinstance(rel, (U, QueryExpression)):
            raise DataJointError(
                "Object %r is not a QueryExpression and cannot be joined." % rel
            )
    if not isinstance(expr1, U) and not isinstance(
        expr2, U
    ):  # dj.U is always compatible
        try:
            raise DataJointError(
                "Cannot join query expressions on dependent attribute `%s`"
                % next(
                    r
                    for r in set(expr1.heading.secondary_attributes).intersection(
                        expr2.heading.secondary_attributes
                    )
                )
            )
        except StopIteration:
            pass  # all ok


def make_condition(query_expression, condition, columns):
    """
    Translate the input condition into the equivalent SQL condition (a string)

    :param query_expression: a dj.QueryExpression object to apply condition
    :param condition: any valid restriction object.
    :param columns: a set passed by reference to collect all column names used in the
        condition.
    :return: an SQL condition string or a boolean value.
    """
    from .expression import QueryExpression, Aggregation, U

    def prep_value(k, v):
        """prepare SQL condition"""
        key_match, k = translate_attribute(k)
        if key_match["path"] is None:
            k = f"`{k}`"
        if (
            query_expression.heading[key_match["attr"]].json
            and key_match["path"] is not None
            and isinstance(v, dict)
        ):
            return f"{k}='{json.dumps(v)}'"
        if v is None:
            return f"{k} IS NULL"
        if query_expression.heading[key_match["attr"]].uuid:
            if not isinstance(v, uuid.UUID):
                try:
                    v = uuid.UUID(v)
                except (AttributeError, ValueError):
                    raise DataJointError(
                        "Badly formed UUID {v} in restriction by `{k}`".format(k=k, v=v)
                    )
            return f"{k}=X'{v.bytes.hex()}'"
        if isinstance(
            v,
            (
                datetime.date,
                datetime.datetime,
                datetime.time,
                decimal.Decimal,
                list,
            ),
        ):
            return f'{k}="{v}"'
        if isinstance(v, str):
<<<<<<< HEAD
            return f'{k}="{v.replace("%", "%%")}"'
        return f"{k}={v}"

    def join_conditions(negate, restrictions, operator="AND"):
        return ("NOT (%s)" if negate else "%s") % (
            f"({f') {operator} ('.join(restrictions)})"
        )
=======
            return '"%s"' % v.replace("%", "%%").replace("\\", "\\\\")
        return "%r" % v
>>>>>>> 0d4646a4

    negate = False
    while isinstance(condition, Not):
        negate = not negate
        condition = condition.restriction

    # restrict by string
    if isinstance(condition, str):
        columns.update(extract_column_names(condition))
        return join_conditions(
            negate, restrictions=[condition.strip().replace("%", "%%")]
        )  # escape %, see issue #376

    # restrict by AndList
    if isinstance(condition, AndList):
        # omit all conditions that evaluate to True
        items = [
            item
            for item in (
                make_condition(query_expression, cond, columns) for cond in condition
            )
            if item is not True
        ]
        if any(item is False for item in items):
            return negate  # if any item is False, the whole thing is False
        if not items:
            return not negate  # and empty AndList is True
        return join_conditions(negate, restrictions=items)

    # restriction by dj.U evaluates to True
    if isinstance(condition, U):
        return not negate

    # restrict by boolean
    if isinstance(condition, bool):
        return negate != condition

    # restrict by a mapping/dict -- convert to an AndList of string equality conditions
    if isinstance(condition, collections.abc.Mapping):
        common_attributes = set(c.split(".", 1)[0] for c in condition).intersection(
            query_expression.heading.names
        )
        if not common_attributes:
            return not negate  # no matching attributes -> evaluates to True
        columns.update(common_attributes)
        return join_conditions(
            negate,
            restrictions=[
                prep_value(k, v)
                for k, v in condition.items()
                if k.split(".", 1)[0] in common_attributes
            ],
        )

    # restrict by a numpy record -- convert to an AndList of string equality conditions
    if isinstance(condition, numpy.void):
        common_attributes = set(condition.dtype.fields).intersection(
            query_expression.heading.names
        )
        if not common_attributes:
            return not negate  # no matching attributes -> evaluate to True
        columns.update(common_attributes)
        return join_conditions(
            negate,
            restrictions=[prep_value(k, condition[k]) for k in common_attributes],
        )

    # restrict by a QueryExpression subclass -- trigger instantiation and move on
    if inspect.isclass(condition) and issubclass(condition, QueryExpression):
        condition = condition()

    # restrict by another expression (aka semijoin and antijoin)
    check_compatibility = True
    if isinstance(condition, PromiscuousOperand):
        condition = condition.operand
        check_compatibility = False

    if isinstance(condition, QueryExpression):
        if check_compatibility:
            assert_join_compatibility(query_expression, condition)
        common_attributes = [
            q for q in condition.heading.names if q in query_expression.heading.names
        ]
        columns.update(common_attributes)
        if isinstance(condition, Aggregation):
            condition = condition.make_subquery()
        return (
            # without common attributes, any non-empty set matches everything
            (not negate if condition else negate)
            if not common_attributes
            else "({fields}) {not_}in ({subquery})".format(
                fields="`" + "`,`".join(common_attributes) + "`",
                not_="not " if negate else "",
                subquery=condition.make_sql(common_attributes),
            )
        )

    # restrict by pandas.DataFrames
    if isinstance(condition, pandas.DataFrame):
        condition = condition.to_records()  # convert to numpy.recarray and move on

    # if iterable (but not a string, a QueryExpression, or an AndList), treat as an OrList
    try:
        or_list = [make_condition(query_expression, q, columns) for q in condition]
    except TypeError:
        raise DataJointError("Invalid restriction type %r" % condition)
    else:
        or_list = [
            item for item in or_list if item is not False
        ]  # ignore False conditions
        if any(item is True for item in or_list):  # if any item is True, entirely True
            return not negate
        return (
            join_conditions(negate, restrictions=or_list, operator="OR")
            if or_list
            else negate
        )


def extract_column_names(sql_expression):
    """
    extract all presumed column names from an sql expression such as the WHERE clause,
    for example.

    :param sql_expression: a string containing an SQL expression
    :return: set of extracted column names
    This may be MySQL-specific for now.
    """
    assert isinstance(sql_expression, str)
    result = set()
    s = sql_expression  # for terseness
    # remove escaped quotes
    s = re.sub(r"(\\\")|(\\\')", "", s)
    # remove quoted text
    s = re.sub(r"'[^']*'", "", s)
    s = re.sub(r'"[^"]*"', "", s)
    # find all tokens in back quotes and remove them
    result.update(re.findall(r"`([a-z][a-z_0-9]*)`", s))
    s = re.sub(r"`[a-z][a-z_0-9]*`", "", s)
    # remove space before parentheses
    s = re.sub(r"\s*\(", "(", s)
    # remove tokens followed by ( since they must be functions
    s = re.sub(r"(\b[a-z][a-z_0-9]*)\(", "(", s)
    remaining_tokens = set(re.findall(r"\b[a-z][a-z_0-9]*\b", s))
    # update result removing reserved words
    result.update(
        remaining_tokens
        - {
            "is",
            "in",
            "between",
            "like",
            "and",
            "or",
            "null",
            "not",
            "interval",
            "second",
            "minute",
            "hour",
            "day",
            "month",
            "week",
            "year",
        }
    )
    return result<|MERGE_RESOLUTION|>--- conflicted
+++ resolved
@@ -148,18 +148,13 @@
         ):
             return f'{k}="{v}"'
         if isinstance(v, str):
-<<<<<<< HEAD
-            return f'{k}="{v.replace("%", "%%")}"'
+            return f'{k}="{v.replace("%", "%%").replace("\\", "\\\\")}"'
         return f"{k}={v}"
 
     def join_conditions(negate, restrictions, operator="AND"):
         return ("NOT (%s)" if negate else "%s") % (
             f"({f') {operator} ('.join(restrictions)})"
         )
-=======
-            return '"%s"' % v.replace("%", "%%").replace("\\", "\\\\")
-        return "%r" % v
->>>>>>> 0d4646a4
 
     negate = False
     while isinstance(condition, Not):
