from pathlib import Path, PurePosixPath, PureWindowsPath
from collections import Mapping
from tqdm import tqdm
from .settings import config
from .errors import DataJointError, MissingExternalFile
from .hash import uuid_from_buffer, uuid_from_file
from .table import Table, FreeTable
from .heading import Heading
from .declare import EXTERNAL_TABLE_ROOT
from . import s3
from .utils import safe_write, safe_copy

CACHE_SUBFOLDING = (2, 2)   # (2, 2) means  "0123456789abcd" will be saved as "01/23/0123456789abcd"
SUPPORT_MIGRATED_BLOBS = True   # support blobs migrated from datajoint 0.11.*


def subfold(name, folds):
    """
    subfolding for external storage:   e.g.  subfold('aBCdefg', (2, 3))  -->  ['ab','cde']
    """
    return (name[:folds[0]].lower(),) + subfold(name[folds[0]:], folds[1:]) if folds else ()


class ExternalTable(Table):
    """
    The table tracking externally stored objects.
    Declare as ExternalTable(connection, database)
    """
    def __init__(self, connection, store, database):
        self.store = store
        self.spec = config.get_store_spec(store)
        self._s3 = None
        self.database = database
        self._connection = connection
        self._heading = Heading(table_info=dict(
            conn=connection,
            database=database,
            table_name=self.table_name,
            context=None))
        self._support = [self.full_table_name]
        if not self.is_declared:
            self.declare()
        self._s3 = None
        if self.spec['protocol'] == 'file' and not Path(self.spec['location']).is_dir():
            raise FileNotFoundError('Inaccessible local directory %s' %
                                    self.spec['location']) from None

    @property
    def definition(self):
        return """
        # external storage tracking
        hash  : uuid    #  hash of contents (blob), of filename + contents (attach), or relative filepath (filepath)
        ---
        size      :bigint unsigned     # size of object in bytes
        attachment_name=null : varchar(255)  # the filename of an attachment
        filepath=null : varchar(1000)  # relative filepath or attachment filename
        contents_hash=null : uuid      # used for the filepath datatype
        timestamp=CURRENT_TIMESTAMP  :timestamp   # automatic timestamp
        """

    @property
    def table_name(self):
        return '{external_table_root}_{store}'.format(external_table_root=EXTERNAL_TABLE_ROOT, store=self.store)

    @property
    def s3(self):
        if self._s3 is None:
            self._s3 = s3.Folder(**self.spec)
        return self._s3

    # - low-level operations - private

    def _make_external_filepath(self, relative_filepath):
        """resolve the complete external path based on the relative path"""
        # Strip root
        if self.spec['protocol'] == 's3':
            posix_path = PurePosixPath(PureWindowsPath(self.spec['location']))
            location_path = Path(
                    *posix_path.parts[1:]) if len(
                    self.spec['location']) > 0 and any(
                    case in posix_path.parts[0] for case in (
                        '\\', ':')) else Path(posix_path)
            return PurePosixPath(location_path, relative_filepath)
        # Preserve root
        elif self.spec['protocol'] == 'file':
            return PurePosixPath(Path(self.spec['location']), relative_filepath)
        else:
            assert False

    def _make_uuid_path(self, uuid, suffix=''):
        """create external path based on the uuid hash"""
        return self._make_external_filepath(PurePosixPath(
            self.database, '/'.join(subfold(uuid.hex, self.spec['subfolding'])), uuid.hex).with_suffix(suffix))

    def _upload_file(self, local_path, external_path, metadata=None):
        if self.spec['protocol'] == 's3':
            self.s3.fput(local_path, external_path, metadata)
        elif self.spec['protocol'] == 'file':
            safe_copy(local_path, external_path, overwrite=True)
        else:
            assert False

    def _download_file(self, external_path, download_path):
        if self.spec['protocol'] == 's3':
            self.s3.fget(external_path, download_path)
        elif self.spec['protocol'] == 'file':
            safe_copy(external_path, download_path)
        else:
            assert False

    def _upload_buffer(self, buffer, external_path):
        if self.spec['protocol'] == 's3':
            self.s3.put(external_path, buffer)
        elif self.spec['protocol'] == 'file':
            safe_write(external_path, buffer)
        else:
            assert False

    def _download_buffer(self, external_path):
        if self.spec['protocol'] == 's3':
            return self.s3.get(external_path)
        if self.spec['protocol'] == 'file':
            return Path(external_path).read_bytes()
        assert False

    def _remove_external_file(self, external_path):
        if self.spec['protocol'] == 's3':
            self.s3.remove_object(external_path)
        elif self.spec['protocol'] == 'file':
            try:
                Path(external_path).unlink()
            except FileNotFoundError:
                pass

    def exists(self, external_filepath):
        """
        :return: True if the external file is accessible
        """
        if self.spec['protocol'] == 's3':
            return self.s3.exists(external_filepath)
        if self.spec['protocol'] == 'file':
            return Path(external_filepath).is_file()
        assert False

    # --- BLOBS ----

    def put(self, blob):
        """
        put a binary string (blob) in external store
        """
        uuid = uuid_from_buffer(blob)
        self._upload_buffer(blob, self._make_uuid_path(uuid))
        # insert tracking info
        self.connection.query(
            "INSERT INTO {tab} (hash, size) VALUES (%s, {size}) ON DUPLICATE KEY "
            "UPDATE timestamp=CURRENT_TIMESTAMP".format(
                tab=self.full_table_name, size=len(blob)), args=(uuid.bytes,))
        return uuid

    def get(self, uuid):
        """
        get an object from external store.
        """
        if uuid is None:
            return None
        # attempt to get object from cache
        blob = None
        cache_folder = config.get('cache', None)
        if cache_folder:
            try:
                cache_path = Path(cache_folder, *subfold(uuid.hex, CACHE_SUBFOLDING))
                cache_file = Path(cache_path, uuid.hex)
                blob = cache_file.read_bytes()
            except FileNotFoundError:
                pass  # not cached
        # download blob from external store
        if blob is None:
            try:
                blob = self._download_buffer(self._make_uuid_path(uuid))
            except MissingExternalFile:
                if not SUPPORT_MIGRATED_BLOBS:
                    raise
                # blobs migrated from datajoint 0.11 are stored at explicitly defined filepaths
                relative_filepath, contents_hash = (self & {'hash': uuid}).fetch1('filepath', 'contents_hash')
                if relative_filepath is None:
                    raise
                blob = self._download_buffer(self._make_external_filepath(relative_filepath))
            if cache_folder:
                cache_path.mkdir(parents=True, exist_ok=True)
                safe_write(cache_path / uuid.hex, blob)
        return blob

    # --- ATTACHMENTS ---

    def upload_attachment(self, local_path):
        attachment_name = Path(local_path).name
        uuid = uuid_from_file(local_path, init_string=attachment_name + '\0')
        external_path = self._make_uuid_path(uuid, '.' + attachment_name)
        self._upload_file(local_path, external_path)
        # insert tracking info
        self.connection.query("""
        INSERT INTO {tab} (hash, size, attachment_name)
        VALUES (%s, {size}, "{attachment_name}")
        ON DUPLICATE KEY UPDATE timestamp=CURRENT_TIMESTAMP""".format(
                tab=self.full_table_name,
                size=Path(local_path).stat().st_size,
                attachment_name=attachment_name), args=[uuid.bytes])
        return uuid

    def get_attachment_name(self, uuid):
        return (self & {'hash': uuid}).fetch1('attachment_name')

    def download_attachment(self, uuid, attachment_name, download_path):
        """ save attachment from memory buffer into the save_path """
        external_path = self._make_uuid_path(uuid, '.' + attachment_name)
        self._download_file(external_path, download_path)

    # --- FILEPATH ---

    def upload_filepath(self, local_filepath):
        """
        Raise exception if an external entry already exists with a different contents checksum.
        Otherwise, copy (with overwrite) file to remote and
        If an external entry exists with the same checksum, then no copying should occur
        """
        local_filepath = Path(local_filepath)
        try:
            relative_filepath = str(local_filepath.relative_to(self.spec['stage']).as_posix())
        except ValueError:
            raise DataJointError('The path {path} is not in stage {stage}'.format(
                path=local_filepath.parent, **self.spec))
        uuid = uuid_from_buffer(init_string=relative_filepath)  # hash relative path, not contents
        contents_hash = uuid_from_file(local_filepath)

        # check if the remote file already exists and verify that it matches
        check_hash = (self & {'hash': uuid}).fetch('contents_hash')
        if check_hash:
            # the tracking entry exists, check that it's the same file as before
            if contents_hash != check_hash[0]:
                raise DataJointError(
                    "A different version of '{file}' has already been placed.".format(file=relative_filepath))
        else:
            # upload the file and create its tracking entry
            self._upload_file(local_filepath, self._make_external_filepath(relative_filepath),
                              metadata={'contents_hash': str(contents_hash)})
            self.connection.query(
                "INSERT INTO {tab} (hash, size, filepath, contents_hash) VALUES (%s, {size}, '{filepath}', %s)".format(
                    tab=self.full_table_name, size=Path(local_filepath).stat().st_size,
                    filepath=relative_filepath), args=(uuid.bytes, contents_hash.bytes))
        return uuid

    def download_filepath(self, filepath_hash):
        """
        sync a file from external store to the local stage
        :param filepath_hash: The hash (UUID) of the relative_path
        :return: hash (UUID) of the contents of the downloaded file or Nones
        """
        if filepath_hash is not None:
            relative_filepath, contents_hash = (self & {'hash': filepath_hash}).fetch1('filepath', 'contents_hash')
            external_path = self._make_external_filepath(relative_filepath)
            local_filepath = Path(self.spec['stage']).absolute() / relative_filepath
            file_exists = Path(local_filepath).is_file() and uuid_from_file(local_filepath) == contents_hash
            if not file_exists:
                self._download_file(external_path, local_filepath)
                checksum = uuid_from_file(local_filepath)
                if checksum != contents_hash:  # this should never happen without outside interference
                    raise DataJointError("'{file}' downloaded but did not pass checksum'".format(file=local_filepath))
            return str(local_filepath), contents_hash

    # --- UTILITIES ---

    @property
    def references(self):
        """
        :return: generator of referencing table names and their referencing columns
        """
        return ({k.lower(): v for k, v in elem.items()} for elem in self.connection.query("""
        SELECT concat('`', table_schema, '`.`', table_name, '`') as referencing_table, column_name
        FROM information_schema.key_column_usage
        WHERE referenced_table_name="{tab}" and referenced_table_schema="{db}"
        """.format(tab=self.table_name, db=self.database), as_dict=True))

    def fetch_external_paths(self, **fetch_kwargs):
        """
        generate complete external filepaths from the query.
        Each element is a tuple: (uuid, path)
        :param fetch_kwargs: keyword arguments to pass to fetch
        """
        fetch_kwargs.update(as_dict=True)
        paths = []
        for item in self.fetch('hash', 'attachment_name', 'filepath', **fetch_kwargs):
            if item['attachment_name']:
                # attachments
                path = self._make_uuid_path(item['hash'], '.' + item['attachment_name'])
            elif item['filepath']:
                # external filepaths
                path = self._make_external_filepath(item['filepath'])
            else:
                # blobs
                path = self._make_uuid_path(item['hash'])
            paths.append((item['hash'], path))
        return paths

    def unused(self):
        """
        query expression for unused hashes
        :return: self restricted to elements that are not in use by any tables in the schema
        """
        return self - [FreeTable(self.connection, ref['referencing_table']).proj(hash=ref['column_name'])
                       for ref in self.references]

    def used(self):
        """
        query expression for used hashes
        :return: self restricted to elements that in use by tables in the schema
        """
        return self & [FreeTable(self.connection, ref['referencing_table']).proj(hash=ref['column_name'])
                       for ref in self.references]

    def delete(self, *, delete_external_files=None, limit=None, display_progress=True, errors_as_string=True):
        """
        :param delete_external_files: True or False. If False, only the tracking info is removed from the
        external store table but the external files remain intact. If True, then the external files
        themselves are deleted too.
        :param errors_as_string: If True any errors returned when deleting from external files will be strings
        :param limit: (integer) limit the number of items to delete
        :param display_progress: if True, display progress as files are cleaned up
        :return: if deleting external files, returns errors
        """
        if delete_external_files not in (True, False):
            raise DataJointError(
                "The delete_external_files argument must be set to either "
                "True or False in delete()")

        if not delete_external_files:
            self.unused().delete_quick()
        else:
            items = self.unused().fetch_external_paths(limit=limit)
            if display_progress:
                items = tqdm(items)
            # delete items one by one, close to transaction-safe
            error_list = []
            for uuid, external_path in items:
                row = (self & {'hash': uuid}).fetch()
                if row.size:
                    try:
<<<<<<< HEAD
                        (self & {'hash': uuid}).delete_quick()
                    except Exception:
                        pass   # if delete failed, do not remove the external file
                    else:
                        try:
                            self._remove_external_file(external_path)
                        except Exception as error:
                            # adding row back into table after failed delete
                            self.insert1(row[0])
                            error_list.append((uuid, external_path, str(error)))
=======
                        self._remove_external_file(external_path)
                    except Exception as error:
                        error_list.append((uuid, external_path,
                                           str(error) if errors_as_string else error))
>>>>>>> 61dab59f
            return error_list


class ExternalMapping(Mapping):
    """
    The external manager contains all the tables for all external stores for a given schema
    :Example:
        e = ExternalMapping(schema)
        external_table = e[store]
    """
    def __init__(self, schema):
        self.schema = schema
        self._tables = {}

    def __repr__(self):
        return ("External file tables for schema `{schema}`:\n    ".format(schema=self.schema.database)
                + "\n    ".join('"{store}" {protocol}:{location}'.format(
                    store=k, **v.spec) for k, v in self.items()))

    def __getitem__(self, store):
        """
        Triggers the creation of an external table.
        Should only be used when ready to save or read from external storage.
        :param store: the name of the store
        :return: the ExternalTable object for the store
        """
        if store not in self._tables:
            self._tables[store] = ExternalTable(
                connection=self.schema.connection, store=store, database=self.schema.database)
        return self._tables[store]

    def __len__(self):
        return len(self._tables)

    def __iter__(self):
        return iter(self._tables)<|MERGE_RESOLUTION|>--- conflicted
+++ resolved
@@ -344,7 +344,6 @@
                 row = (self & {'hash': uuid}).fetch()
                 if row.size:
                     try:
-<<<<<<< HEAD
                         (self & {'hash': uuid}).delete_quick()
                     except Exception:
                         pass   # if delete failed, do not remove the external file
@@ -354,13 +353,7 @@
                         except Exception as error:
                             # adding row back into table after failed delete
                             self.insert1(row[0])
-                            error_list.append((uuid, external_path, str(error)))
-=======
-                        self._remove_external_file(external_path)
-                    except Exception as error:
-                        error_list.append((uuid, external_path,
-                                           str(error) if errors_as_string else error))
->>>>>>> 61dab59f
+                            error_list.append((uuid, external_path, str(error) if errors_as_string else error))))
             return error_list
 
 
