import os
import itertools
from collections import Mapping
from .settings import config
from .errors import DataJointError
<<<<<<< HEAD
from .hash import uuid_from_buffer
from .table import Table
from .declare import EXTERNAL_TABLE_ROOT
from . import s3 
from .utils import safe_write
=======
from .hash import uuid_from_buffer, uuid_from_file
from .table import Table
from .declare import EXTERNAL_TABLE_ROOT
from . import s3 
from .utils import safe_write, safe_copy

CACHE_SUBFOLDING = (2, 2)   # (2, 2) means  "0123456789abcd" will be saved as "01/23/0123456789abcd"


def subfold(name, folds):
    """
    subfolding for external storage:   e.g.  subfold('aBCdefg', (2, 3))  -->  ['ab','cde']
    """
    return (name[:folds[0]].lower(),) + subfold(name[folds[0]:], folds[1:]) if folds else ()
>>>>>>> 7060d9e8

CACHE_SUBFOLDING = (2, 2)   # (2, 2) means  "0123456789abcd" will be saved as "01/23/0123456789abcd"


def subfold(name, folds):
    """
    subfolding for external storage:   e.g.  subfold('aBCdefg', (2, 3))  -->  ['ab','cde']
    """
    return (name[:folds[0]].lower(),) + subfold(name[folds[0]:], folds[1:]) if folds else ()


class ExternalTable(Table):
    """
    The table tracking externally stored objects.
    Declare as ExternalTable(connection, database)
    """
    def __init__(self, connection, store=None, database=None):

        # copy constructor -- all QueryExpressions must provide
        if isinstance(connection, ExternalTable):
            other = connection   # the first argument is interpreted as the other object
            super().__init__(other)
            self.store = other.store
            self.spec = other.spec
            self.database = other.database
            self._connection = other._connection
            return

        # nominal constructor
        super().__init__()
        self.store = store
        self.spec = config.get_store_spec(store)
        self.database = database
        self._connection = connection
        if not self.is_declared:
            self.declare()

        self._s3 = None

    @property
    def definition(self):
        return """
        # external storage tracking
<<<<<<< HEAD
        hash  : uuid
=======
        hash  : uuid    #  hash of contents (blob), of filename + contents (attach), or relative filepath (filepath)
>>>>>>> 7060d9e8
        ---
        size      :bigint unsigned     # size of object in bytes
        filepath=null : varchar(1000)  # relative filepath used in the filepath datatype
        contents_hash=null : uuid      # used for the filepath datatype 
        timestamp=CURRENT_TIMESTAMP  :timestamp   # automatic timestamp
        """

    @property
    def table_name(self):
        return '{external_table_root}_{store}'.format(external_table_root=EXTERNAL_TABLE_ROOT, store=self.store)
<<<<<<< HEAD
=======

    @property
    def s3(self):
        if self._s3 is None:
            self._s3 = s3.Folder(**self.spec)
        return self._s3
>>>>>>> 7060d9e8

    def put(self, blob):
        """
        put a binary string in external store
        """
<<<<<<< HEAD
        blob_hash = uuid_from_buffer(blob)
        if self.spec['protocol'] == 'file':
            folder = os.path.join(self.spec['location'], self.database, *subfold(blob_hash.hex, self.spec['subfolding']))
            full_path = os.path.join(folder, blob_hash.hex)
            if not os.path.isfile(full_path):
                try:
                    safe_write(full_path, blob)
                except FileNotFoundError:
                    os.makedirs(folder)
                    safe_write(full_path, blob)
        elif self.spec['protocol'] == 's3':
            folder = '/'.join(subfold(blob_hash.hex, self.spec['subfolding']))
            s3.Folder(database=self.database, **self.spec).put('/'.join((folder, blob_hash.hex)), blob)

        # insert tracking info
        self.connection.query(
            "INSERT INTO {tab} (hash, size) VALUES (%s, {size}) "
            "ON DUPLICATE KEY UPDATE timestamp=CURRENT_TIMESTAMP".format(
                tab=self.full_table_name, size=len(blob)), args=(blob_hash.bytes,))
        return blob_hash

=======
        uuid = uuid_from_buffer(blob)
        if self.spec['protocol'] == 's3':
            self.s3.put('/'.join((self.database, '/'.join(subfold(uuid.hex, self.spec['subfolding'])), uuid.hex)), blob)
        else:
            remote_file = os.path.join(os.path.join(
                self.spec['location'], self.database, *subfold(uuid.hex, self.spec['subfolding'])), uuid.hex)
            safe_write(remote_file, blob)
        # insert tracking info
        self.connection.query(
            "INSERT INTO {tab} (hash, size) VALUES (%s, {size}) ON DUPLICATE KEY "
            "UPDATE timestamp=CURRENT_TIMESTAMP".format(
                tab=self.full_table_name, size=len(blob)), args=(uuid.bytes,))
        return uuid

    def fput(self, local_filepath):
        """
        Raise exception if an external entry already exists with a different contents checksum.
        Otherwise, copy (with overwrite) file to remote and
        If an external entry exists with the same checksum, then no copying should occur
        """
        local_folder = os.path.dirname(local_filepath)
        relative_filepath = os.path.relpath(local_filepath, start=self.spec['stage'])
        if relative_filepath.startswith(os.path.pardir):
            raise DataJointError('The path {path} is not in stage {stage}'.format(
                path=local_folder, stage=self.spec['stage']))
        uuid = uuid_from_buffer(init_string=relative_filepath)
        contents_hash = uuid_from_file(local_filepath)

        # check if the remote file already exists and verify that it matches
        check_hash = (self & {'hash': uuid}).fetch('contents_hash')
        if check_hash:
            # the tracking entry exists, check that it's the same file as before
            if contents_hash != check_hash[0]:
                raise DataJointError(
                    "A different version of '{file}' has already been placed.".format(file=relative_filepath))
        else:
            # upload the file and create its tracking entry
            if self.spec['protocol'] == 's3':
                self.s3.fput(relative_filepath, local_filepath, contents_hash=str(contents_hash))
            else:
                remote_file = os.path.join(self.spec['location'], relative_filepath)
                safe_copy(local_filepath, remote_file, overwrite=True)
            self.connection.query(
                "INSERT INTO {tab} (hash, size, filepath, contents_hash) VALUES (%s, {size}, '{filepath}', %s)".format(
                    tab=self.full_table_name, size=os.path.getsize(local_filepath),
                    filepath=relative_filepath), args=(uuid.bytes, contents_hash.bytes))
        return uuid

>>>>>>> 7060d9e8
    def peek(self, blob_hash, bytes_to_peek=120):
        return self.get(blob_hash, size=bytes_to_peek)

    def get(self, blob_hash, size=-1):
        """
        get an object from external store.
        :param size: max number of bytes to retrieve. If size<0, retrieve entire blob
        """
        if blob_hash is None:
            return None

        # attempt to get object from cache
        blob = None
        cache_folder = config.get('cache', None)
        blob_size = None
        if cache_folder:
            try:
                cache_path = os.path.join(cache_folder, *subfold(blob_hash.hex, CACHE_SUBFOLDING))
                cache_file = os.path.join(cache_path, blob_hash.hex)
                with open(cache_file, 'rb') as f:
                    blob = f.read(size)
            except FileNotFoundError:
                pass
            else:
                if size > 0:
                    blob_size = os.path.getsize(cache_file)

        # attempt to get object from store
        if blob is None:
            if self.spec['protocol'] == 'file':
                subfolders = os.path.join(*subfold(blob_hash.hex, self.spec['subfolding']))
                full_path = os.path.join(self.spec['location'], self.database, subfolders, blob_hash.hex)
                try:
                    with open(full_path, 'rb') as f:
                        blob = f.read(size)
                except FileNotFoundError:
                    raise DataJointError('Lost access to external blob %s.' % full_path) from None
                else:
                    if size > 0:
                        blob_size = os.path.getsize(full_path)
            elif self.spec['protocol'] == 's3':
<<<<<<< HEAD
                try:
                    full_path = '/'.join(('/'.join(subfold(blob_hash.hex, self.spec['subfolding'])), blob_hash.hex))
                    s3_folder = s3.Folder(database=self.database, **self.spec)
                except TypeError:
                    raise DataJointError('External store {store} configuration is incomplete.'.format(store=self.store))
                else:
                    if size < 0:
                        blob = s3_folder.get(full_path) 
                    else:
                        blob = s3_folder.partial_get(full_path, 0, size)
                        blob_size = s3_folder.get_size(full_path)
            else:
                raise DataJointError('Unknown external storage protocol "%s"' % self.spec['protocol'])

            if cache_folder and size < 0:
                if not os.path.exists(cache_path):
                    os.makedirs(cache_path)
                safe_write(os.path.join(cache_path, blob_hash.hex), blob)

        return blob if size < 0 else (blob, blob_size)
=======
                full_path = '/'.join(
                    (self.database,) + subfold(blob_hash.hex, self.spec['subfolding']) + (blob_hash.hex,))
                if size < 0:
                    blob = self.s3.get(full_path)
                else:
                    blob = self.s3.partial_get(full_path, 0, size)
                    blob_size = self.s3.get_size(full_path)

            if cache_folder and size < 0:
                if not os.path.exists(cache_path):
                    os.makedirs(cache_path)
                safe_write(os.path.join(cache_path, blob_hash.hex), blob)

        return blob if size < 0 else (blob, blob_size)

    def fget(self, filepath_hash):
        """
        sync a file from external store to the local stage
        :param filepath_hash: The hash (UUID) of the relative_path
        :return: hash (UUID) of the contents of the downloaded file or Nones
        """
        if filepath_hash is not None:
            relative_filepath, contents_hash = (self & {'hash': filepath_hash}).fetch1('filepath', 'contents_hash')
            local_filepath = os.path.join(os.path.abspath(self.spec['stage']), relative_filepath)
            file_exists = os.path.isfile(local_filepath) and uuid_from_file(local_filepath) == contents_hash
            if not file_exists:
                if self.spec['protocol'] == 's3':
                    checksum = s3.Folder(**self.spec).fget(relative_filepath, local_filepath)
                else:
                    remote_file = os.path.join(self.spec['location'], relative_filepath)
                    safe_copy(remote_file, local_filepath)
                    checksum = uuid_from_file(local_filepath)
                if checksum != contents_hash:  # this should never happen without outside interference
                    raise DataJointError("'{file}' downloaded but did not pass checksum'".format(file=local_filepath))
            return local_filepath, contents_hash
>>>>>>> 7060d9e8

    @property
    def references(self):
        """
        :return: generator of referencing table names and their referencing columns
        """
        return self.connection.query("""
        SELECT concat('`', table_schema, '`.`', table_name, '`') as referencing_table, column_name
        FROM information_schema.key_column_usage
        WHERE referenced_table_name="{tab}" and referenced_table_schema="{db}"
        """.format(tab=self.table_name, db=self.database), as_dict=True)

    def delete_quick(self):
        raise DataJointError('The external table does not support delete_quick. Please use delete instead.')

    def delete(self):
        """
        Delete items that are no longer referenced.
        This operation is safe to perform at any time but may reduce performance of queries while in progress.
        """
        self.connection.query(
            "DELETE FROM `{db}`.`{tab}` WHERE ".format(tab=self.table_name, db=self.database) + (
                    " AND ".join(
<<<<<<< HEAD
                        'hash NOT IN (SELECT {column_name} FROM {referencing_table})'.format(**ref)
                        for ref in self.references) or "TRUE"))
        print('Deleted %d items' % self.connection.query("SELECT ROW_COUNT()").fetchone()[0])

    def clean(self, verbose=True):
        """
        Clean unused data in an external storage repository from unused blobs.
        This must be performed after external_table.delete() during low-usage periods to 
        reduce risks of data loss.
        """
        in_use = set(x.hex for x in self.fetch('hash'))
=======
                        'hash NOT IN (SELECT `{column_name}` FROM {referencing_table})'.format(**ref)
                        for ref in self.references) or "TRUE"))
        print('Deleted %d items' % self.connection.query("SELECT ROW_COUNT()").fetchone()[0])

    def get_untracked_filepaths(self):
        """
        :return: the collection of remote filepaths that are no longer tracked.
        """
        remote_path = self.spec['location']
        if self.spec['protocol'] == 'file':
            position = len(os.path.join(os.path.abspath(remote_path), ''))  # keep consistent for root path '/'
            generator = (os.path.join(folder[position:], file)
                         for folder, dirs, files in os.walk(remote_path, topdown=False) for file in files)
        else:  # self.spec['protocol'] == 's3'
            position = len(remote_path.rstrip('/')) + 1
            generator = (x.object_name[position:] for x in s3.Folder(**self.spec).list_objects())
        in_use = set((self & '`filepath` IS NOT NULL').fetch('filepath'))
        yield from ('/'.join((remote_path, f)) for f in generator if f not in in_use)

    def clean_filepaths(self, verbose=True):
        """
        Delete filepaths that are not tracked in by this store in this schema.
        Leaves empty subfolders.
        """
        if verbose:
            print('Finding untracking files...')
        untracked_filepaths = self.get_untracked_filepaths()
        print('Deleting...')
        if self.spec['protocol'] == 's3':
            self.s3.remove_objects(untracked_filepaths)
            print('Done')
        else:   # self.spec['protocol'] == 'file'
            count = 0
            for f in untracked_filepaths:
                not verbose or print(f)
                os.remove(f)
                count += 1
            print('Deleted %d files' % count)

    def clean_blobs(self, *, verbose=True):
        """
        Remove unused blobs from the external storage repository.
        This must be performed after external_table.delete() during low-usage periods to reduce risks of data loss.
        """
        in_use = set(x.hex for x in (self & '`filepath` is NULL').fetch('hash'))
>>>>>>> 7060d9e8
        if self.spec['protocol'] == 'file':
            count = itertools.count()
            print('Deleting...')
            deleted_folders = set()
<<<<<<< HEAD
            for folder, dirs, files in os.walk(
                    os.path.join(self.spec['location'], self.database), topdown=False):
=======
            for folder, dirs, files in os.walk(os.path.join(self.spec['location'], self.database), topdown=False):
>>>>>>> 7060d9e8
                if dirs and files:
                    raise DataJointError(
                            'Invalid repository with files in non-terminal folder %s' % folder)
                dirs = set(d for d in dirs if os.path.join(folder, d) not in deleted_folders)
                if not dirs:
                    files_not_in_use = [f for f in files if f not in in_use]
                    for f in files_not_in_use:
                        filename = os.path.join(folder, f)
                        next(count)
                        if verbose:
                            print(filename)
                        os.remove(filename)
                    if len(files_not_in_use) == len(files):
                        os.rmdir(folder)
                        deleted_folders.add(folder)
            print('Deleted %d objects' % next(count))
<<<<<<< HEAD
        elif self.spec['protocol'] == 's3':
            try:
                failed_deletes = s3.Folder(database=self.database, **self.spec).clean(in_use, verbose=verbose)
            except TypeError:
                raise DataJointError('External store {store} configuration is incomplete.'.format(store=self.store))
=======
        else:   # self.spec['protocol'] == 's3'
            count = itertools.count()

            def names():
                for x in self.s3.list_objects(self.database):
                    if x.object_name.split('/')[-1] not in in_use:
                        next(count)
                        if verbose:
                            print(x.object_name)
                        yield x.object_name

            print('Deleting...')
            failed_deletes = self.s3.remove_objects(names())
            total = next(count)
            print('  Deleted: %i S3 objects; %i failed.' % (total - len(failed_deletes), len(failed_deletes)))
>>>>>>> 7060d9e8


class ExternalMapping(Mapping):
    """
    The external manager contains all the tables for all external stores for a given schema
    :Example:
        e = ExternalMapping(schema)
        external_table = e[store]
    """
    def __init__(self, schema):
        self.schema = schema
        self._tables = {}

    def __getitem__(self, store):
        """
        Triggers the creation of an external table.
        Should only be used when ready to save or read from external storage.
        :param store: the name of the store
        :return: the ExternalTable object for the store
        """
        if store not in self._tables:
            self._tables[store] = ExternalTable(
                connection=self.schema.connection, store=store, database=self.schema.database)
        return self._tables[store]

    def __len__(self):
        return len(self._tables)
    
    def __iter__(self):
        return iter(self._tables)<|MERGE_RESOLUTION|>--- conflicted
+++ resolved
@@ -3,28 +3,11 @@
 from collections import Mapping
 from .settings import config
 from .errors import DataJointError
-<<<<<<< HEAD
-from .hash import uuid_from_buffer
-from .table import Table
-from .declare import EXTERNAL_TABLE_ROOT
-from . import s3 
-from .utils import safe_write
-=======
 from .hash import uuid_from_buffer, uuid_from_file
 from .table import Table
 from .declare import EXTERNAL_TABLE_ROOT
 from . import s3 
 from .utils import safe_write, safe_copy
-
-CACHE_SUBFOLDING = (2, 2)   # (2, 2) means  "0123456789abcd" will be saved as "01/23/0123456789abcd"
-
-
-def subfold(name, folds):
-    """
-    subfolding for external storage:   e.g.  subfold('aBCdefg', (2, 3))  -->  ['ab','cde']
-    """
-    return (name[:folds[0]].lower(),) + subfold(name[folds[0]:], folds[1:]) if folds else ()
->>>>>>> 7060d9e8
 
 CACHE_SUBFOLDING = (2, 2)   # (2, 2) means  "0123456789abcd" will be saved as "01/23/0123456789abcd"
 
@@ -68,11 +51,7 @@
     def definition(self):
         return """
         # external storage tracking
-<<<<<<< HEAD
-        hash  : uuid
-=======
         hash  : uuid    #  hash of contents (blob), of filename + contents (attach), or relative filepath (filepath)
->>>>>>> 7060d9e8
         ---
         size      :bigint unsigned     # size of object in bytes
         filepath=null : varchar(1000)  # relative filepath used in the filepath datatype
@@ -83,43 +62,17 @@
     @property
     def table_name(self):
         return '{external_table_root}_{store}'.format(external_table_root=EXTERNAL_TABLE_ROOT, store=self.store)
-<<<<<<< HEAD
-=======
 
     @property
     def s3(self):
         if self._s3 is None:
             self._s3 = s3.Folder(**self.spec)
         return self._s3
->>>>>>> 7060d9e8
 
     def put(self, blob):
         """
         put a binary string in external store
         """
-<<<<<<< HEAD
-        blob_hash = uuid_from_buffer(blob)
-        if self.spec['protocol'] == 'file':
-            folder = os.path.join(self.spec['location'], self.database, *subfold(blob_hash.hex, self.spec['subfolding']))
-            full_path = os.path.join(folder, blob_hash.hex)
-            if not os.path.isfile(full_path):
-                try:
-                    safe_write(full_path, blob)
-                except FileNotFoundError:
-                    os.makedirs(folder)
-                    safe_write(full_path, blob)
-        elif self.spec['protocol'] == 's3':
-            folder = '/'.join(subfold(blob_hash.hex, self.spec['subfolding']))
-            s3.Folder(database=self.database, **self.spec).put('/'.join((folder, blob_hash.hex)), blob)
-
-        # insert tracking info
-        self.connection.query(
-            "INSERT INTO {tab} (hash, size) VALUES (%s, {size}) "
-            "ON DUPLICATE KEY UPDATE timestamp=CURRENT_TIMESTAMP".format(
-                tab=self.full_table_name, size=len(blob)), args=(blob_hash.bytes,))
-        return blob_hash
-
-=======
         uuid = uuid_from_buffer(blob)
         if self.spec['protocol'] == 's3':
             self.s3.put('/'.join((self.database, '/'.join(subfold(uuid.hex, self.spec['subfolding'])), uuid.hex)), blob)
@@ -168,7 +121,6 @@
                     filepath=relative_filepath), args=(uuid.bytes, contents_hash.bytes))
         return uuid
 
->>>>>>> 7060d9e8
     def peek(self, blob_hash, bytes_to_peek=120):
         return self.get(blob_hash, size=bytes_to_peek)
 
@@ -210,28 +162,6 @@
                     if size > 0:
                         blob_size = os.path.getsize(full_path)
             elif self.spec['protocol'] == 's3':
-<<<<<<< HEAD
-                try:
-                    full_path = '/'.join(('/'.join(subfold(blob_hash.hex, self.spec['subfolding'])), blob_hash.hex))
-                    s3_folder = s3.Folder(database=self.database, **self.spec)
-                except TypeError:
-                    raise DataJointError('External store {store} configuration is incomplete.'.format(store=self.store))
-                else:
-                    if size < 0:
-                        blob = s3_folder.get(full_path) 
-                    else:
-                        blob = s3_folder.partial_get(full_path, 0, size)
-                        blob_size = s3_folder.get_size(full_path)
-            else:
-                raise DataJointError('Unknown external storage protocol "%s"' % self.spec['protocol'])
-
-            if cache_folder and size < 0:
-                if not os.path.exists(cache_path):
-                    os.makedirs(cache_path)
-                safe_write(os.path.join(cache_path, blob_hash.hex), blob)
-
-        return blob if size < 0 else (blob, blob_size)
-=======
                 full_path = '/'.join(
                     (self.database,) + subfold(blob_hash.hex, self.spec['subfolding']) + (blob_hash.hex,))
                 if size < 0:
@@ -267,7 +197,6 @@
                 if checksum != contents_hash:  # this should never happen without outside interference
                     raise DataJointError("'{file}' downloaded but did not pass checksum'".format(file=local_filepath))
             return local_filepath, contents_hash
->>>>>>> 7060d9e8
 
     @property
     def references(self):
@@ -291,19 +220,6 @@
         self.connection.query(
             "DELETE FROM `{db}`.`{tab}` WHERE ".format(tab=self.table_name, db=self.database) + (
                     " AND ".join(
-<<<<<<< HEAD
-                        'hash NOT IN (SELECT {column_name} FROM {referencing_table})'.format(**ref)
-                        for ref in self.references) or "TRUE"))
-        print('Deleted %d items' % self.connection.query("SELECT ROW_COUNT()").fetchone()[0])
-
-    def clean(self, verbose=True):
-        """
-        Clean unused data in an external storage repository from unused blobs.
-        This must be performed after external_table.delete() during low-usage periods to 
-        reduce risks of data loss.
-        """
-        in_use = set(x.hex for x in self.fetch('hash'))
-=======
                         'hash NOT IN (SELECT `{column_name}` FROM {referencing_table})'.format(**ref)
                         for ref in self.references) or "TRUE"))
         print('Deleted %d items' % self.connection.query("SELECT ROW_COUNT()").fetchone()[0])
@@ -349,17 +265,11 @@
         This must be performed after external_table.delete() during low-usage periods to reduce risks of data loss.
         """
         in_use = set(x.hex for x in (self & '`filepath` is NULL').fetch('hash'))
->>>>>>> 7060d9e8
         if self.spec['protocol'] == 'file':
             count = itertools.count()
             print('Deleting...')
             deleted_folders = set()
-<<<<<<< HEAD
-            for folder, dirs, files in os.walk(
-                    os.path.join(self.spec['location'], self.database), topdown=False):
-=======
             for folder, dirs, files in os.walk(os.path.join(self.spec['location'], self.database), topdown=False):
->>>>>>> 7060d9e8
                 if dirs and files:
                     raise DataJointError(
                             'Invalid repository with files in non-terminal folder %s' % folder)
@@ -376,13 +286,6 @@
                         os.rmdir(folder)
                         deleted_folders.add(folder)
             print('Deleted %d objects' % next(count))
-<<<<<<< HEAD
-        elif self.spec['protocol'] == 's3':
-            try:
-                failed_deletes = s3.Folder(database=self.database, **self.spec).clean(in_use, verbose=verbose)
-            except TypeError:
-                raise DataJointError('External store {store} configuration is incomplete.'.format(store=self.store))
-=======
         else:   # self.spec['protocol'] == 's3'
             count = itertools.count()
 
@@ -398,7 +301,6 @@
             failed_deletes = self.s3.remove_objects(names())
             total = next(count)
             print('  Deleted: %i S3 objects; %i failed.' % (total - len(failed_deletes), len(failed_deletes)))
->>>>>>> 7060d9e8
 
 
 class ExternalMapping(Mapping):
