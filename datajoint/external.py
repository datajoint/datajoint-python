--- conflicted
+++ resolved
@@ -74,11 +74,7 @@
 
     def _make_external_filepath(self, relative_filepath):
         """resolve the complete external path based on the relative path"""
-<<<<<<< HEAD
-        return PurePosixPath(self.spec['location'], relative_filepath)
-=======
         return PurePosixPath(Path(self.spec['location']), relative_filepath)
->>>>>>> 15b9b619
 
     def _make_uuid_path(self, uuid, suffix=''):
         """create external path based on the uuid hash"""
@@ -215,11 +211,7 @@
         """
         local_filepath = Path(local_filepath)
         try:
-<<<<<<< HEAD
-            relative_filepath = str(local_filepath.relative_to(self.spec['stage']))
-=======
             relative_filepath = str(local_filepath.relative_to(self.spec['stage']).as_posix())
->>>>>>> 15b9b619
         except ValueError:
             raise DataJointError('The path {path} is not in stage {stage}'.format(
                 path=local_filepath.parent, **self.spec)) from None
