--- conflicted
+++ resolved
@@ -138,7 +138,36 @@
         >>>     dict(subject_id=8, species="mouse", date_of_birth="2014-09-02")])
         """
 
-<<<<<<< HEAD
+        if ignore_errors:
+            warnings.warn('Use of `ignore_errors` in `insert` and `insert1` is deprecated. Use try...except... '
+                          'to explicitly handle any errors', stacklevel=2)
+
+        # handle query safely - if skip_duplicates=True, wraps the query with transaction and checks for warning
+        def safe_query(*args, **kwargs):
+            if not skip_duplicates:
+                self.connection.query(*args, **kwargs)
+            else
+                already_in_transaction = self.connection.in_transaction
+                if not already_in_transaction:
+                    self.connection.start_transaction()
+                try:
+                    with warnings.catch_warnings(record=True) as ws:
+                        warnings.simplefilter('always')
+                        self.connection.query(*args, suppress_warnings=False, **kwargs)
+                        for w in ws:
+                            if w.message.args[0] != server_error_codes['duplicate entry']:
+                                raise InternalError(w.message.args)
+                except:
+                    if not already_in_transaction:
+                        try:
+                            self.connection.cancel_transaction()
+                        except OperationalError:
+                            pass
+                    raise
+                else:
+                    if not already_in_transaction:
+                        self.connection.commit_transaction()
+
         heading = self.heading
         if isinstance(rows, RelationalOperand):
             # insert from select
@@ -156,63 +185,6 @@
                table=self.full_table_name,
                select=rows.make_sql(select_fields=fields))
             self.connection.query(query)
-=======
-        if ignore_errors:
-            warnings.warn('Use of `ignore_errors` in `insert` and `insert1` is deprecated. Use try...except... '
-                          'to explicitly handle any errors', stacklevel=2)
-
-        # handle query safely - if skip_duplicates=True, wraps the query with transaction and checks for warning
-        def safe_query(*args, **kwargs):
-            if skip_duplicates:
-                # check if there is already an open transaction
-                open_transaction = self.connection.in_transaction
-                if not open_transaction:
-                    self.connection.start_transaction()
-                try:
-                    with warnings.catch_warnings(record=True) as ws:
-                        warnings.simplefilter('always')
-                        self.connection.query(*args, suppress_warnings=False, **kwargs)
-                        for w in ws:
-                            if w.message.args[0] != server_error_codes['duplicate entry']:
-                                raise InternalError(w.message.args)
-                except:
-                    if not open_transaction:
-                        try:
-                            self.connection.cancel_transaction()
-                        except OperationalError:
-                            pass
-                    raise
-                else:
-                    if not open_transaction:
-                        self.connection.commit_transaction()
-            else:
-                self.connection.query(*args, **kwargs)
-
-        if isinstance(rows, RelationalOperand):
-            # INSERT FROM SELECT - build alternate field-narrowing query (only) when needed
-            if ignore_extra_fields and not all(name in self.heading.names for name in rows.heading.names):
-                query = 'INSERT{ignore} INTO {table} ({fields}) SELECT {fields} FROM ({select}) as `__alias`'.format(
-                ignore=" IGNORE" if skip_duplicates else "",
-                table=self.full_table_name,
-                fields='`'+'`,`'.join(self.heading.names)+'`',
-                select=rows.make_sql())
-            else:
-                query = 'INSERT{ignore} INTO {table} ({fields}) {select}'.format(
-                ignore=" IGNORE" if skip_duplicates else "",
-                table=self.full_table_name,
-                fields='`'+'`,`'.join(rows.heading.names)+'`',
-                select=rows.make_sql())
-            try:
-                safe_query(query)
-            except (InternalError, IntegrityError) as err:
-                if err.args[0] == server_error_codes['unknown column']:
-                    # args[1] -> Unknown column 'extra' in 'field list'
-                    raise DataJointError('{} : To ignore extra fields, set ignore_extra_fields=True in insert.'.format(err.args[1]))
-                elif err.args[0] == server_error_codes['duplicate entry']:
-                    raise DataJointError('{} : To ignore duplicate entries, set skip_duplicates=True in insert.'.format(err.args[1]))
-                else:
-                    raise
->>>>>>> 46223ad5
             return
 
         if heading.attributes is None:
