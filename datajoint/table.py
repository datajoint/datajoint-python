import collections
import itertools
import inspect
import platform
import numpy as np
import pandas
import logging
import uuid
import csv
import re
import json
from pathlib import Path
from .settings import config
from .declare import declare, alter
from .condition import make_condition
from .expression import QueryExpression
from . import blob
from .utils import user_choice, get_master, is_camel_case
from .heading import Heading
from .errors import (
    DuplicateError,
    AccessError,
    DataJointError,
    UnknownAttributeError,
    IntegrityError,
)
from typing import Union
from .version import __version__ as version

logger = logging.getLogger(__name__.split(".")[0])

foreign_key_error_regexp = re.compile(
    r"[\w\s:]*\((?P<child>`[^`]+`.`[^`]+`), "
    r"CONSTRAINT (?P<name>`[^`]+`) "
    r"(FOREIGN KEY \((?P<fk_attrs>[^)]+)\) "
    r"REFERENCES (?P<parent>`[^`]+`(\.`[^`]+`)?) \((?P<pk_attrs>[^)]+)\)[\s\w]+\))?"
)

constraint_info_query = " ".join(
    """
    SELECT
        COLUMN_NAME as fk_attrs,
        CONCAT('`', REFERENCED_TABLE_SCHEMA, '`.`', REFERENCED_TABLE_NAME, '`') as parent,
        REFERENCED_COLUMN_NAME as pk_attrs
    FROM INFORMATION_SCHEMA.KEY_COLUMN_USAGE
    WHERE
        CONSTRAINT_NAME = %s AND TABLE_SCHEMA = %s AND TABLE_NAME = %s;
    """.split()
)


class _RenameMap(tuple):
    """for internal use"""

    pass


class Table(QueryExpression):
    """
    Table is an abstract class that represents a table in the schema.
    It implements insert and delete methods and inherits query functionality.
    To make it a concrete class, override the abstract properties specifying the connection,
    table name, database, and definition.
    """

    _table_name = None  # must be defined in subclass
    _log_ = None  # placeholder for the Log table object

    # These properties must be set by the schema decorator (schemas.py) at class level
    # or by FreeTable at instance level
    database = None
    declaration_context = None

    @property
    def table_name(self):
        return self._table_name

    @property
    def class_name(self):
        return self.__class__.__name__

    @property
    def definition(self):
        raise NotImplementedError(
            "Subclasses of Table must implement the `definition` property"
        )

    def declare(self, context=None):
        """
        Declare the table in the schema based on self.definition.

        :param context: the context for foreign key resolution. If None, foreign keys are
            not allowed.
        """
        if self.connection.in_transaction:
            raise DataJointError(
                "Cannot declare new tables inside a transaction, "
                "e.g. from inside a populate/make call"
            )
        # Enforce strict CamelCase #1150
        if not is_camel_case(self.class_name):
            raise DataJointError(
                "Table class name `{name}` is invalid. Please use CamelCase. ".format(
                    name=self.class_name
                )
                + "Classes defining tables should be formatted in strict CamelCase."
            )
        sql, external_stores = declare(self.full_table_name, self.definition, context)
        sql = sql.format(database=self.database)
        try:
            # declare all external tables before declaring main table
            for store in external_stores:
                self.connection.schemas[self.database].external[store]
            self.connection.query(sql)
        except AccessError:
            # skip if no create privilege
            pass
        else:
            self._log("Declared " + self.full_table_name)

    def alter(self, prompt=True, context=None):
        """
        Alter the table definition from self.definition
        """
        if self.connection.in_transaction:
            raise DataJointError(
                "Cannot update table declaration inside a transaction, "
                "e.g. from inside a populate/make call"
            )
        if context is None:
            frame = inspect.currentframe().f_back
            context = dict(frame.f_globals, **frame.f_locals)
            del frame
        old_definition = self.describe(context=context)
        sql, external_stores = alter(self.definition, old_definition, context)
        if not sql:
            if prompt:
                logger.warn("Nothing to alter.")
        else:
            sql = "ALTER TABLE {tab}\n\t".format(
                tab=self.full_table_name
            ) + ",\n\t".join(sql)
            if not prompt or user_choice(sql + "\n\nExecute?") == "yes":
                try:
                    # declare all external tables before declaring main table
                    for store in external_stores:
                        self.connection.schemas[self.database].external[store]
                    self.connection.query(sql)
                except AccessError:
                    # skip if no create privilege
                    pass
                else:
                    # reset heading
                    self.__class__._heading = Heading(
                        table_info=self.heading.table_info
                    )
                    if prompt:
                        logger.info("Table altered")
                    self._log("Altered " + self.full_table_name)

    def from_clause(self):
        """
        :return: the FROM clause of SQL SELECT statements.
        """
        return self.full_table_name

    def get_select_fields(self, select_fields=None):
        """
        :return: the selected attributes from the SQL SELECT statement.
        """
        return (
            "*" if select_fields is None else self.heading.project(select_fields).as_sql
        )

    def parents(self, primary=None, as_objects=False, foreign_key_info=False):
        """

        :param primary: if None, then all parents are returned. If True, then only foreign keys composed of
            primary key attributes are considered.  If False, return foreign keys including at least one
            secondary attribute.
        :param as_objects: if False, return table names. If True, return table objects.
        :param foreign_key_info: if True, each element in result also includes foreign key info.
        :return: list of parents as table names or table objects
            with (optional) foreign key information.
        """
        get_edge = self.connection.dependencies.parents
        nodes = [
            next(iter(get_edge(name).items())) if name.isdigit() else (name, props)
            for name, props in get_edge(self.full_table_name, primary).items()
        ]
        if as_objects:
            nodes = [(FreeTable(self.connection, name), props) for name, props in nodes]
        if not foreign_key_info:
            nodes = [name for name, props in nodes]
        return nodes

    def children(self, primary=None, as_objects=False, foreign_key_info=False):
        """

        :param primary: if None, then all children are returned. If True, then only foreign keys composed of
            primary key attributes are considered.  If False, return foreign keys including at least one
            secondary attribute.
        :param as_objects: if False, return table names. If True, return table objects.
        :param foreign_key_info: if True, each element in result also includes foreign key info.
        :return: list of children as table names or table objects
            with (optional) foreign key information.
        """
        get_edge = self.connection.dependencies.children
        nodes = [
            next(iter(get_edge(name).items())) if name.isdigit() else (name, props)
            for name, props in get_edge(self.full_table_name, primary).items()
        ]
        if as_objects:
            nodes = [(FreeTable(self.connection, name), props) for name, props in nodes]
        if not foreign_key_info:
            nodes = [name for name, props in nodes]
        return nodes

    def descendants(self, as_objects=False):
        """

        :param as_objects: False - a list of table names; True - a list of table objects.
        :return: list of tables descendants in topological order.
        """
        return [
            FreeTable(self.connection, node) if as_objects else node
            for node in self.connection.dependencies.descendants(self.full_table_name)
            if not node.isdigit()
        ]

    def ancestors(self, as_objects=False):
        """

        :param as_objects: False - a list of table names; True - a list of table objects.
        :return: list of tables ancestors in topological order.
        """
        return [
            FreeTable(self.connection, node) if as_objects else node
            for node in self.connection.dependencies.ancestors(self.full_table_name)
            if not node.isdigit()
        ]

    def parts(self, as_objects=False):
        """
        return part tables either as entries in a dict with foreign key information or a list of objects

        :param as_objects: if False (default), the output is a dict describing the foreign keys. If True, return table objects.
        """
        nodes = [
            node
            for node in self.connection.dependencies.nodes
            if not node.isdigit() and node.startswith(self.full_table_name[:-1] + "__")
        ]
        return [FreeTable(self.connection, c) for c in nodes] if as_objects else nodes

    @property
    def is_declared(self):
        """
        :return: True is the table is declared in the schema.
        """
        return (
            self.connection.query(
                'SHOW TABLES in `{database}` LIKE "{table_name}"'.format(
                    database=self.database, table_name=self.table_name
                )
            ).rowcount
            > 0
        )

    @property
    def full_table_name(self):
        """
        :return: full table name in the schema
        """
        return r"`{0:s}`.`{1:s}`".format(self.database, self.table_name)

    @property
    def _log(self):
        if self._log_ is None:
            self._log_ = Log(
                self.connection,
                database=self.database,
                skip_logging=self.table_name.startswith("~"),
            )
        return self._log_

    @property
    def external(self):
        return self.connection.schemas[self.database].external

    def update1(self, row):
        """
        ``update1`` updates one existing entry in the table.
        Caution: In DataJoint the primary modes for data manipulation is to ``insert`` and
        ``delete`` entire records since referential integrity works on the level of records,
        not fields. Therefore, updates are reserved for corrective operations outside of main
        workflow. Use UPDATE methods sparingly with full awareness of potential violations of
        assumptions.

        :param row: a ``dict`` containing the primary key values and the attributes to update.
            Setting an attribute value to None will reset it to the default value (if any).

        The primary key attributes must always be provided.

        Examples:

        >>> table.update1({'id': 1, 'value': 3})  # update value in record with id=1
        >>> table.update1({'id': 1, 'value': None})  # reset value to default
        """
        # argument validations
        if not isinstance(row, collections.abc.Mapping):
            raise DataJointError("The argument of update1 must be dict-like.")
        if not set(row).issuperset(self.primary_key):
            raise DataJointError(
                "The argument of update1 must supply all primary key values."
            )
        try:
            raise DataJointError(
                "Attribute `%s` not found."
                % next(k for k in row if k not in self.heading.names)
            )
        except StopIteration:
            pass  # ok
        if len(self.restriction):
            raise DataJointError("Update cannot be applied to a restricted table.")
        key = {k: row[k] for k in self.primary_key}
        if len(self & key) != 1:
            raise DataJointError("Update can only be applied to one existing entry.")
        # UPDATE query
        row = [
            self.__make_placeholder(k, v)
            for k, v in row.items()
            if k not in self.primary_key
        ]
        query = "UPDATE {table} SET {assignments} WHERE {where}".format(
            table=self.full_table_name,
            assignments=",".join("`%s`=%s" % r[:2] for r in row),
            where=make_condition(self, key, set()),
        )
        self.connection.query(query, args=list(r[2] for r in row if r[2] is not None))

    def insert1(self, row, **kwargs):
        """
        Insert one data record into the table. For ``kwargs``, see ``insert()``.

        :param row: a numpy record, a dict-like object, or an ordered sequence to be inserted
            as one row.
        """
        self.insert((row,), **kwargs)

    def insert(
        self,
        rows,
        replace=False,
        skip_duplicates=False,
        ignore_extra_fields=False,
        allow_direct_insert=None,
    ):
        """
        Insert a collection of rows.

        :param rows: Either (a) an iterable where an element is a numpy record, a
            dict-like object, a pandas.DataFrame, a sequence, or a query expression with
            the same heading as self, or (b) a pathlib.Path object specifying a path
            relative to the current directory with a CSV file, the contents of which
            will be inserted.
        :param replace: If True, replaces the existing tuple.
        :param skip_duplicates: If True, silently skip duplicate inserts.
        :param ignore_extra_fields: If False, fields that are not in the heading raise error.
<<<<<<< HEAD
        :param allow_direct_insert: applies only in auto-populated tables. If False (default),
            inserts are allowed only from inside the make callback.
=======
        :param allow_direct_insert: Only applies in auto-populated tables. If False (default),
            insert may only be called from inside the make callback.
>>>>>>> 10ca20bc

        Example:

            >>> Table.insert([
            >>>     dict(subject_id=7, species="mouse", date_of_birth="2014-09-01"),
            >>>     dict(subject_id=8, species="mouse", date_of_birth="2014-09-02")])
        """
        if isinstance(rows, pandas.DataFrame):
            # drop 'extra' synthetic index for 1-field index case -
            # frames with more advanced indices should be prepared by user.
            rows = rows.reset_index(
                drop=len(rows.index.names) == 1 and not rows.index.names[0]
            ).to_records(index=False)

        if isinstance(rows, Path):
            with open(rows, newline="") as data_file:
                rows = list(csv.DictReader(data_file, delimiter=","))

        # prohibit direct inserts into auto-populated tables
        if not allow_direct_insert and not getattr(self, "_allow_insert", True):
            raise DataJointError(
                "Inserts into an auto-populated table can only be done inside "
                "its make method during a populate call."
                " To override, set keyword argument allow_direct_insert=True."
            )

        if inspect.isclass(rows) and issubclass(rows, QueryExpression):
            rows = rows()  # instantiate if a class
        if isinstance(rows, QueryExpression):
            # insert from select
            if not ignore_extra_fields:
                try:
                    raise DataJointError(
                        "Attribute %s not found. To ignore extra attributes in insert, "
                        "set ignore_extra_fields=True."
                        % next(
                            name for name in rows.heading if name not in self.heading
                        )
                    )
                except StopIteration:
                    pass
            fields = list(name for name in rows.heading if name in self.heading)
            query = "{command} INTO {table} ({fields}) {select}{duplicate}".format(
                command="REPLACE" if replace else "INSERT",
                fields="`" + "`,`".join(fields) + "`",
                table=self.full_table_name,
                select=rows.make_sql(fields),
                duplicate=(
                    " ON DUPLICATE KEY UPDATE `{pk}`={table}.`{pk}`".format(
                        table=self.full_table_name, pk=self.primary_key[0]
                    )
                    if skip_duplicates
                    else ""
                ),
            )
            self.connection.query(query)
            return

        field_list = []  # collects the field list from first row (passed by reference)
        rows = list(
            self.__make_row_to_insert(row, field_list, ignore_extra_fields)
            for row in rows
        )
        if rows:
            try:
                query = "{command} INTO {destination}(`{fields}`) VALUES {placeholders}{duplicate}".format(
                    command="REPLACE" if replace else "INSERT",
                    destination=self.from_clause(),
                    fields="`,`".join(field_list),
                    placeholders=",".join(
                        "(" + ",".join(row["placeholders"]) + ")" for row in rows
                    ),
                    duplicate=(
                        " ON DUPLICATE KEY UPDATE `{pk}`=`{pk}`".format(
                            pk=self.primary_key[0]
                        )
                        if skip_duplicates
                        else ""
                    ),
                )
                self.connection.query(
                    query,
                    args=list(
                        itertools.chain.from_iterable(
                            (v for v in r["values"] if v is not None) for r in rows
                        )
                    ),
                )
            except UnknownAttributeError as err:
                raise err.suggest(
                    "To ignore extra fields in insert, set ignore_extra_fields=True"
                )
            except DuplicateError as err:
                raise err.suggest(
                    "To ignore duplicate entries in insert, set skip_duplicates=True"
                )

    def delete_quick(self, get_count=False):
        """
        Deletes the table without cascading and without user prompt.
        If this table has populated dependent tables, this will fail.
        """
        query = "DELETE FROM " + self.full_table_name + self.where_clause()
        self.connection.query(query)
        count = (
            self.connection.query("SELECT ROW_COUNT()").fetchone()[0]
            if get_count
            else None
        )
        self._log(query[:255])
        return count

    def delete(
        self,
        transaction: bool = True,
        safemode: Union[bool, None] = None,
        force_parts: bool = False,
        force_masters: bool = False,
    ) -> int:
        """
        Deletes the contents of the table and its dependent tables, recursively.

        Args:
            transaction: If `True`, use of the entire delete becomes an atomic transaction.
                This is the default and recommended behavior. Set to `False` if this delete is
                nested within another transaction.
            safemode: If `True`, prohibit nested transactions and prompt to confirm. Default
                is `dj.config['safemode']`.
            force_parts: Delete from parts even when not deleting from their masters.
            force_masters: If `True`, include part/master pairs in the cascade.
                Default is `False`.

        Returns:
            Number of deleted rows (excluding those from dependent tables).

        Raises:
            DataJointError: Delete exceeds maximum number of delete attempts.
            DataJointError: When deleting within an existing transaction.
            DataJointError: Deleting a part table before its master.
        """
        deleted = set()
        visited_masters = set()

        def cascade(table):
            """service function to perform cascading deletes recursively."""
            max_attempts = 50
            for _ in range(max_attempts):
                try:
                    delete_count = table.delete_quick(get_count=True)
                except IntegrityError as error:
                    match = foreign_key_error_regexp.match(error.args[0]).groupdict()
                    if "`.`" not in match["child"]:  # if schema name missing, use table
                        match["child"] = "{}.{}".format(
                            table.full_table_name.split(".")[0], match["child"]
                        )
                    if (
                        match["pk_attrs"] is not None
                    ):  # fully matched, adjusting the keys
                        match["fk_attrs"] = [
                            k.strip("`") for k in match["fk_attrs"].split(",")
                        ]
                        match["pk_attrs"] = [
                            k.strip("`") for k in match["pk_attrs"].split(",")
                        ]
                    else:  # only partially matched, querying with constraint to determine keys
                        match["fk_attrs"], match["parent"], match["pk_attrs"] = list(
                            map(
                                list,
                                zip(
                                    *table.connection.query(
                                        constraint_info_query,
                                        args=(
                                            match["name"].strip("`"),
                                            *[
                                                _.strip("`")
                                                for _ in match["child"].split("`.`")
                                            ],
                                        ),
                                    ).fetchall()
                                ),
                            )
                        )
                        match["parent"] = match["parent"][0]

                    # Restrict child by table if
                    #   1. if table's restriction attributes are not in child's primary key
                    #   2. if child renames any attributes
                    # Otherwise restrict child by table's restriction.
                    child = FreeTable(table.connection, match["child"])
                    if (
                        set(table.restriction_attributes) <= set(child.primary_key)
                        and match["fk_attrs"] == match["pk_attrs"]
                    ):
                        child._restriction = table._restriction
                        child._restriction_attributes = table.restriction_attributes
                    elif match["fk_attrs"] != match["pk_attrs"]:
                        child &= table.proj(
                            **dict(zip(match["fk_attrs"], match["pk_attrs"]))
                        )
                    else:
                        child &= table.proj()

                    master_name = get_master(child.full_table_name)
                    if (
                        force_masters
                        and master_name
                        and master_name != table.full_table_name
                        and master_name not in visited_masters
                    ):
                        master = FreeTable(table.connection, master_name)
                        master._restriction_attributes = set()
                        master._restriction = [
                            make_condition(  # &= may cause in target tables in subquery
                                master,
                                (master.proj() & child.proj()).fetch(),
                                master._restriction_attributes,
                            )
                        ]
                        visited_masters.add(master_name)
                        cascade(master)
                    else:
                        cascade(child)
                else:
                    deleted.add(table.full_table_name)
                    logger.info(
                        "Deleting {count} rows from {table}".format(
                            count=delete_count, table=table.full_table_name
                        )
                    )
                    break
            else:
                raise DataJointError("Exceeded maximum number of delete attempts.")
            return delete_count

        safemode = config["safemode"] if safemode is None else safemode

        # Start transaction
        if transaction:
            if not self.connection.in_transaction:
                self.connection.start_transaction()
            else:
                if not safemode:
                    transaction = False
                else:
                    raise DataJointError(
                        "Delete cannot use a transaction within an ongoing transaction. "
                        "Set transaction=False or safemode=False)."
                    )

        # Cascading delete
        try:
            delete_count = cascade(self)
        except:
            if transaction:
                self.connection.cancel_transaction()
            raise

        if not force_parts:
            # Avoid deleting from child before master (See issue #151)
            for part in deleted:
                master = get_master(part)
                if master and master not in deleted:
                    if transaction:
                        self.connection.cancel_transaction()
                    raise DataJointError(
                        "Attempt to delete part table {part} before deleting from "
                        "its master {master} first.".format(part=part, master=master)
                    )

        # Confirm and commit
        if delete_count == 0:
            if safemode:
                logger.warn("Nothing to delete.")
            if transaction:
                self.connection.cancel_transaction()
        elif not transaction:
            print("Delete completed")
        elif not safemode or user_choice("Commit deletes?", default="no") == "yes":
            self.connection.commit_transaction()
            if safemode:
                print("Deletes committed.")
        else:
<<<<<<< HEAD
            self.connection.cancel_transaction()
            if safemode:
                print("Deletes cancelled")
=======
            if not safemode or user_choice("Commit deletes?", default="no") == "yes":
                if transaction:
                    self.connection.commit_transaction()
                if safemode:
                    logger.info("Deletes committed.")
            else:
                if transaction:
                    self.connection.cancel_transaction()
                if safemode:
                    logger.warn("Deletes cancelled")
>>>>>>> 10ca20bc
        return delete_count

    def drop_quick(self):
        """
        Drops the table without cascading to dependent tables and without user prompt.
        """
        if self.is_declared:
            query = "DROP TABLE %s" % self.full_table_name
            self.connection.query(query)
            logger.info("Dropped table %s" % self.full_table_name)
            self._log(query[:255])
        else:
            logger.info(
                "Nothing to drop: table %s is not declared" % self.full_table_name
            )

    def drop(self):
        """
        Drop the table and all tables that reference it, recursively.
        User is prompted for confirmation if config['safemode'] is set to True.
        """
        if self.restriction:
            raise DataJointError(
                "A table with an applied restriction cannot be dropped."
                " Call drop() on the unrestricted Table."
            )
        self.connection.dependencies.load()
        do_drop = True
        tables = [
            table
            for table in self.connection.dependencies.descendants(self.full_table_name)
            if not table.isdigit()
        ]

        # avoid dropping part tables without their masters: See issue #374
        for part in tables:
            master = get_master(part)
            if master and master not in tables:
                raise DataJointError(
                    "Attempt to drop part table {part} before dropping "
                    "its master. Drop {master} first.".format(part=part, master=master)
                )

        if config["safemode"]:
            for table in tables:
                logger.info(
                    table + " (%d tuples)" % len(FreeTable(self.connection, table))
                )
            do_drop = user_choice("Proceed?", default="no") == "yes"
        if do_drop:
            for table in reversed(tables):
                FreeTable(self.connection, table).drop_quick()
            logger.info("Tables dropped. Restart kernel.")

    @property
    def size_on_disk(self):
        """
        :return: size of data and indices in bytes on the storage device
        """
        ret = self.connection.query(
            'SHOW TABLE STATUS FROM `{database}` WHERE NAME="{table}"'.format(
                database=self.database, table=self.table_name
            ),
            as_dict=True,
        ).fetchone()
        return ret["Data_length"] + ret["Index_length"]

    def show_definition(self):
        raise AttributeError(
            "show_definition is deprecated. Use the describe method instead."
        )

    def describe(self, context=None, printout=False):
        """
        :return:  the definition string for the query using DataJoint DDL.
        """
        if context is None:
            frame = inspect.currentframe().f_back
            context = dict(frame.f_globals, **frame.f_locals)
            del frame
        if self.full_table_name not in self.connection.dependencies:
            self.connection.dependencies.load()
        parents = self.parents(foreign_key_info=True)
        in_key = True
        definition = (
            "# " + self.heading.table_status["comment"] + "\n"
            if self.heading.table_status["comment"]
            else ""
        )
        attributes_thus_far = set()
        attributes_declared = set()
        indexes = self.heading.indexes.copy()
        for attr in self.heading.attributes.values():
            if in_key and not attr.in_key:
                definition += "---\n"
                in_key = False
            attributes_thus_far.add(attr.name)
            do_include = True
            for parent_name, fk_props in parents:
                if attr.name in fk_props["attr_map"]:
                    do_include = False
                    if attributes_thus_far.issuperset(fk_props["attr_map"]):
                        # foreign key properties
                        try:
                            index_props = indexes.pop(tuple(fk_props["attr_map"]))
                        except KeyError:
                            index_props = ""
                        else:
                            index_props = [k for k, v in index_props.items() if v]
                            index_props = (
                                " [{}]".format(", ".join(index_props))
                                if index_props
                                else ""
                            )

                        if not fk_props["aliased"]:
                            # simple foreign key
                            definition += "->{props} {class_name}\n".format(
                                props=index_props,
                                class_name=lookup_class_name(parent_name, context)
                                or parent_name,
                            )
                        else:
                            # projected foreign key
                            definition += (
                                "->{props} {class_name}.proj({proj_list})\n".format(
                                    props=index_props,
                                    class_name=lookup_class_name(parent_name, context)
                                    or parent_name,
                                    proj_list=",".join(
                                        '{}="{}"'.format(attr, ref)
                                        for attr, ref in fk_props["attr_map"].items()
                                        if ref != attr
                                    ),
                                )
                            )
                            attributes_declared.update(fk_props["attr_map"])
            if do_include:
                attributes_declared.add(attr.name)
                definition += "%-20s : %-28s %s\n" % (
                    (
                        attr.name
                        if attr.default is None
                        else "%s=%s" % (attr.name, attr.default)
                    ),
                    "%s%s"
                    % (attr.type, " auto_increment" if attr.autoincrement else ""),
                    "# " + attr.comment if attr.comment else "",
                )
        # add remaining indexes
        for k, v in indexes.items():
            definition += "{unique}INDEX ({attrs})\n".format(
                unique="UNIQUE " if v["unique"] else "", attrs=", ".join(k)
            )
        if printout:
            logger.info("\n" + definition)
        return definition

    # --- private helper functions ----
    def __make_placeholder(self, name, value, ignore_extra_fields=False):
        """
        For a given attribute `name` with `value`, return its processed value or value placeholder
        as a string to be included in the query and the value, if any, to be submitted for
        processing by mysql API.

        :param name:  name of attribute to be inserted
        :param value: value of attribute to be inserted
        """
        if ignore_extra_fields and name not in self.heading:
            return None
        attr = self.heading[name]
        if attr.adapter:
            value = attr.adapter.put(value)
        if value is None or (attr.numeric and (value == "" or np.isnan(float(value)))):
            # set default value
            placeholder, value = "DEFAULT", None
        else:  # not NULL
            placeholder = "%s"
            if attr.uuid:
                if not isinstance(value, uuid.UUID):
                    try:
                        value = uuid.UUID(value)
                    except (AttributeError, ValueError):
                        raise DataJointError(
                            "badly formed UUID value {v} for attribute `{n}`".format(
                                v=value, n=name
                            )
                        )
                value = value.bytes
            elif attr.is_blob:
                value = blob.pack(value)
                value = (
                    self.external[attr.store].put(value).bytes
                    if attr.is_external
                    else value
                )
            elif attr.is_attachment:
                attachment_path = Path(value)
                if attr.is_external:
                    # value is hash of contents
                    value = (
                        self.external[attr.store]
                        .upload_attachment(attachment_path)
                        .bytes
                    )
                else:
                    # value is filename + contents
                    value = (
                        str.encode(attachment_path.name)
                        + b"\0"
                        + attachment_path.read_bytes()
                    )
            elif attr.is_filepath:
                value = self.external[attr.store].upload_filepath(value).bytes
            elif attr.numeric:
                value = str(int(value) if isinstance(value, bool) else value)
            elif attr.json:
                value = json.dumps(value)
        return name, placeholder, value

    def __make_row_to_insert(self, row, field_list, ignore_extra_fields):
        """
        Helper function for insert and update

        :param row:  A tuple to insert
        :return: a dict with fields 'names', 'placeholders', 'values'
        """

        def check_fields(fields):
            """
            Validates that all items in `fields` are valid attributes in the heading

            :param fields: field names of a tuple
            """
            if not field_list:
                if not ignore_extra_fields:
                    for field in fields:
                        if field not in self.heading:
                            raise KeyError(
                                "`{0:s}` is not in the table heading".format(field)
                            )
            elif set(field_list) != set(fields).intersection(self.heading.names):
                raise DataJointError("Attempt to insert rows with different fields.")

        if isinstance(row, np.void):  # np.array
            check_fields(row.dtype.fields)
            attributes = [
                self.__make_placeholder(name, row[name], ignore_extra_fields)
                for name in self.heading
                if name in row.dtype.fields
            ]
        elif isinstance(row, collections.abc.Mapping):  # dict-based
            check_fields(row)
            attributes = [
                self.__make_placeholder(name, row[name], ignore_extra_fields)
                for name in self.heading
                if name in row
            ]
        else:  # positional
            try:
                if len(row) != len(self.heading):
                    raise DataJointError(
                        "Invalid insert argument. Incorrect number of attributes: "
                        "{given} given; {expected} expected".format(
                            given=len(row), expected=len(self.heading)
                        )
                    )
            except TypeError:
                raise DataJointError("Datatype %s cannot be inserted" % type(row))
            else:
                attributes = [
                    self.__make_placeholder(name, value, ignore_extra_fields)
                    for name, value in zip(self.heading, row)
                ]
        if ignore_extra_fields:
            attributes = [a for a in attributes if a is not None]

        assert len(attributes), "Empty tuple"
        row_to_insert = dict(zip(("names", "placeholders", "values"), zip(*attributes)))
        if not field_list:
            # first row sets the composition of the field list
            field_list.extend(row_to_insert["names"])
        else:
            #  reorder attributes in row_to_insert to match field_list
            order = list(row_to_insert["names"].index(field) for field in field_list)
            row_to_insert["names"] = list(row_to_insert["names"][i] for i in order)
            row_to_insert["placeholders"] = list(
                row_to_insert["placeholders"][i] for i in order
            )
            row_to_insert["values"] = list(row_to_insert["values"][i] for i in order)
        return row_to_insert


def lookup_class_name(name, context, depth=3):
    """
    given a table name in the form `schema_name`.`table_name`, find its class in the context.

    :param name: `schema_name`.`table_name`
    :param context: dictionary representing the namespace
    :param depth: search depth into imported modules, helps avoid infinite recursion.
    :return: class name found in the context or None if not found
    """
    # breadth-first search
    nodes = [dict(context=context, context_name="", depth=depth)]
    while nodes:
        node = nodes.pop(0)
        for member_name, member in node["context"].items():
            if not member_name.startswith("_"):  # skip IPython's implicit variables
                if inspect.isclass(member) and issubclass(member, Table):
                    if member.full_table_name == name:  # found it!
                        return ".".join([node["context_name"], member_name]).lstrip(".")
                    try:  # look for part tables
                        parts = member.__dict__
                    except AttributeError:
                        pass  # not a UserTable -- cannot have part tables.
                    else:
                        for part in (
                            getattr(member, p)
                            for p in parts
                            if p[0].isupper() and hasattr(member, p)
                        ):
                            if (
                                inspect.isclass(part)
                                and issubclass(part, Table)
                                and part.full_table_name == name
                            ):
                                return ".".join(
                                    [node["context_name"], member_name, part.__name__]
                                ).lstrip(".")
                elif (
                    node["depth"] > 0
                    and inspect.ismodule(member)
                    and member.__name__ != "datajoint"
                ):
                    try:
                        nodes.append(
                            dict(
                                context=dict(inspect.getmembers(member)),
                                context_name=node["context_name"] + "." + member_name,
                                depth=node["depth"] - 1,
                            )
                        )
                    except ImportError:
                        pass  # could not import, so do not attempt
    return None


class FreeTable(Table):
    """
    A base table without a dedicated class. Each instance is associated with a table
    specified by full_table_name.

    :param conn:  a dj.Connection object
    :param full_table_name: in format `database`.`table_name`
    """

    def __init__(self, conn, full_table_name):
        self.database, self._table_name = (
            s.strip("`") for s in full_table_name.split(".")
        )
        self._connection = conn
        self._support = [full_table_name]
        self._heading = Heading(
            table_info=dict(
                conn=conn,
                database=self.database,
                table_name=self.table_name,
                context=None,
            )
        )

    def __repr__(self):
        return (
            "FreeTable(`%s`.`%s`)\n" % (self.database, self._table_name)
            + super().__repr__()
        )


class Log(Table):
    """
    The log table for each schema.
    Instances are callable.  Calls log the time and identifying information along with the event.

    :param skip_logging: if True, then log entry is skipped by default. See __call__
    """

    _table_name = "~log"

    def __init__(self, conn, database, skip_logging=False):
        self.database = database
        self.skip_logging = skip_logging
        self._connection = conn
        self._heading = Heading(
            table_info=dict(
                conn=conn, database=database, table_name=self.table_name, context=None
            )
        )
        self._support = [self.full_table_name]

        self._definition = """    # event logging table for `{database}`
        id       :int unsigned auto_increment     # event order id
        ---
        timestamp = CURRENT_TIMESTAMP : timestamp # event timestamp
        version  :varchar(12)                     # datajoint version
        user     :varchar(255)                    # user@host
        host=""  :varchar(255)                    # system hostname
        event="" :varchar(255)                    # event message
        """.format(
            database=database
        )

        super().__init__()

        if not self.is_declared:
            self.declare()
            self.connection.dependencies.clear()
        self._user = self.connection.get_user()

    @property
    def definition(self):
        return self._definition

    def __call__(self, event, skip_logging=None):
        """

        :param event: string to write into the log table
        :param skip_logging: If True then do not log. If None, then use self.skip_logging
        """
        skip_logging = self.skip_logging if skip_logging is None else skip_logging
        if not skip_logging:
            try:
                self.insert1(
                    dict(
                        user=self._user,
                        version=version + "py",
                        host=platform.uname().node,
                        event=event,
                    ),
                    skip_duplicates=True,
                    ignore_extra_fields=True,
                )
            except DataJointError:
                logger.info("could not log event in table ~log")

    def delete(self):
        """
        bypass interactive prompts and cascading dependencies

        :return: number of deleted items
        """
        return self.delete_quick(get_count=True)

    def drop(self):
        """bypass interactive prompts and cascading dependencies"""
        self.drop_quick()<|MERGE_RESOLUTION|>--- conflicted
+++ resolved
@@ -367,13 +367,8 @@
         :param replace: If True, replaces the existing tuple.
         :param skip_duplicates: If True, silently skip duplicate inserts.
         :param ignore_extra_fields: If False, fields that are not in the heading raise error.
-<<<<<<< HEAD
-        :param allow_direct_insert: applies only in auto-populated tables. If False (default),
-            inserts are allowed only from inside the make callback.
-=======
         :param allow_direct_insert: Only applies in auto-populated tables. If False (default),
             insert may only be called from inside the make callback.
->>>>>>> 10ca20bc
 
         Example:
 
@@ -650,17 +645,8 @@
             if transaction:
                 self.connection.cancel_transaction()
         elif not transaction:
-            print("Delete completed")
-        elif not safemode or user_choice("Commit deletes?", default="no") == "yes":
-            self.connection.commit_transaction()
-            if safemode:
-                print("Deletes committed.")
+            logger.info("Delete completed")
         else:
-<<<<<<< HEAD
-            self.connection.cancel_transaction()
-            if safemode:
-                print("Deletes cancelled")
-=======
             if not safemode or user_choice("Commit deletes?", default="no") == "yes":
                 if transaction:
                     self.connection.commit_transaction()
@@ -671,7 +657,6 @@
                     self.connection.cancel_transaction()
                 if safemode:
                     logger.warn("Deletes cancelled")
->>>>>>> 10ca20bc
         return delete_count
 
     def drop_quick(self):
