import collections
import itertools
import inspect
import platform
import numpy as np
import pandas
import logging
import uuid
import re
import warnings
from pathlib import Path
from .settings import config
from .declare import declare, alter
from .condition import make_condition
from .expression import QueryExpression
from . import blob
from .utils import user_choice, get_master
from .heading import Heading
from .errors import (
    DuplicateError,
    AccessError,
    DataJointError,
    UnknownAttributeError,
    IntegrityError,
)
from .version import __version__ as version

logger = logging.getLogger(__name__)

foreign_key_error_regexp = re.compile(
    r"[\w\s:]*\((?P<child>`[^`]+`.`[^`]+`), "
    r"CONSTRAINT (?P<name>`[^`]+`) "
    r"(FOREIGN KEY \((?P<fk_attrs>[^)]+)\) "
    r"REFERENCES (?P<parent>`[^`]+`(\.`[^`]+`)?) \((?P<pk_attrs>[^)]+)\)[\s\w]+\))?"
)

constraint_info_query = " ".join(
    """
    SELECT
        COLUMN_NAME as fk_attrs,
        CONCAT('`', REFERENCED_TABLE_SCHEMA, '`.`', REFERENCED_TABLE_NAME, '`') as parent,
        REFERENCED_COLUMN_NAME as pk_attrs
    FROM INFORMATION_SCHEMA.KEY_COLUMN_USAGE
    WHERE
        CONSTRAINT_NAME = %s AND TABLE_SCHEMA = %s AND TABLE_NAME = %s;
    """.split()
)


class _RenameMap(tuple):
    """for internal use"""

    pass


class Table(QueryExpression):
    """
    Table is an abstract class that represents a table in the schema.
    It implements insert and delete methods and inherits query functionality.
    To make it a concrete class, override the abstract properties specifying the connection,
    table name, database, and definition.
    """

    _table_name = None  # must be defined in subclass
    _log_ = None  # placeholder for the Log table object

    # These properties must be set by the schema decorator (schemas.py) at class level
    # or by FreeTable at instance level
    database = None
    declaration_context = None

    @property
    def table_name(self):
        return self._table_name

    @property
    def definition(self):
        raise NotImplementedError(
            "Subclasses of Table must implement the `definition` property"
        )

    def declare(self, context=None):
        """
        Declare the table in the schema based on self.definition.

        :param context: the context for foreign key resolution. If None, foreign keys are
            not allowed.
        """
        if self.connection.in_transaction:
            raise DataJointError(
                "Cannot declare new tables inside a transaction, "
                "e.g. from inside a populate/make call"
            )
        sql, external_stores = declare(self.full_table_name, self.definition, context)
        sql = sql.format(database=self.database)
        try:
            # declare all external tables before declaring main table
            for store in external_stores:
                self.connection.schemas[self.database].external[store]
            self.connection.query(sql)
        except AccessError:
            # skip if no create privilege
            pass
        else:
            self._log("Declared " + self.full_table_name)

    def alter(self, prompt=True, context=None):
        """
        Alter the table definition from self.definition
        """
        if self.connection.in_transaction:
            raise DataJointError(
                "Cannot update table declaration inside a transaction, "
                "e.g. from inside a populate/make call"
            )
        if context is None:
            frame = inspect.currentframe().f_back
            context = dict(frame.f_globals, **frame.f_locals)
            del frame
        old_definition = self.describe(context=context, printout=False)
        sql, external_stores = alter(self.definition, old_definition, context)
        if not sql:
            if prompt:
                print("Nothing to alter.")
        else:
            sql = "ALTER TABLE {tab}\n\t".format(
                tab=self.full_table_name
            ) + ",\n\t".join(sql)
            if not prompt or user_choice(sql + "\n\nExecute?") == "yes":
                try:
                    # declare all external tables before declaring main table
                    for store in external_stores:
                        self.connection.schemas[self.database].external[store]
                    self.connection.query(sql)
                except AccessError:
                    # skip if no create privilege
                    pass
                else:
                    # reset heading
                    self.__class__._heading = Heading(
                        table_info=self.heading.table_info
                    )
                    if prompt:
                        print("Table altered")
                    self._log("Altered " + self.full_table_name)

    def from_clause(self):
        """
        :return: the FROM clause of SQL SELECT statements.
        """
        return self.full_table_name

    def get_select_fields(self, select_fields=None):
        """
        :return: the selected attributes from the SQL SELECT statement.
        """
        return (
            "*" if select_fields is None else self.heading.project(select_fields).as_sql
        )

    def parents(self, primary=None, as_objects=False, foreign_key_info=False):
        """

        :param primary: if None, then all parents are returned. If True, then only foreign keys composed of
            primary key attributes are considered.  If False, return foreign keys including at least one
            secondary attribute.
        :param as_objects: if False, return table names. If True, return table objects.
        :param foreign_key_info: if True, each element in result also includes foreign key info.
        :return: list of parents as table names or table objects
            with (optional) foreign key information.
        """
        get_edge = self.connection.dependencies.parents
        nodes = [
            next(iter(get_edge(name).items())) if name.isdigit() else (name, props)
            for name, props in get_edge(self.full_table_name, primary).items()
        ]
        if as_objects:
            nodes = [(FreeTable(self.connection, name), props) for name, props in nodes]
        if not foreign_key_info:
            nodes = [name for name, props in nodes]
        return nodes

    def children(self, primary=None, as_objects=False, foreign_key_info=False):
        """

        :param primary: if None, then all children are returned. If True, then only foreign keys composed of
            primary key attributes are considered.  If False, return foreign keys including at least one
            secondary attribute.
        :param as_objects: if False, return table names. If True, return table objects.
        :param foreign_key_info: if True, each element in result also includes foreign key info.
        :return: list of children as table names or table objects
            with (optional) foreign key information.
        """
        get_edge = self.connection.dependencies.children
        nodes = [
            next(iter(get_edge(name).items())) if name.isdigit() else (name, props)
            for name, props in get_edge(self.full_table_name, primary).items()
        ]
        if as_objects:
            nodes = [(FreeTable(self.connection, name), props) for name, props in nodes]
        if not foreign_key_info:
            nodes = [name for name, props in nodes]
        return nodes

    def descendants(self, as_objects=False):
        """

        :param as_objects: False - a list of table names; True - a list of table objects.
        :return: list of tables descendants in topological order.
        """
        return [
            FreeTable(self.connection, node) if as_objects else node
            for node in self.connection.dependencies.descendants(self.full_table_name)
            if not node.isdigit()
        ]

    def ancestors(self, as_objects=False):
        """

        :param as_objects: False - a list of table names; True - a list of table objects.
        :return: list of tables ancestors in topological order.
        """
        return [
            FreeTable(self.connection, node) if as_objects else node
            for node in self.connection.dependencies.ancestors(self.full_table_name)
            if not node.isdigit()
        ]

    def parts(self, as_objects=False):
        """
        return part tables either as entries in a dict with foreign key informaiton or a list of objects

        :param as_objects: if False (default), the output is a dict describing the foreign keys. If True, return table objects.
        """
        nodes = [
            node
            for node in self.connection.dependencies.nodes
            if not node.isdigit() and node.startswith(self.full_table_name[:-1] + "__")
        ]
        return [FreeTable(self.connection, c) for c in nodes] if as_objects else nodes

    @property
    def is_declared(self):
        """
        :return: True is the table is declared in the schema.
        """
        return (
            self.connection.query(
                'SHOW TABLES in `{database}` LIKE "{table_name}"'.format(
                    database=self.database, table_name=self.table_name
                )
            ).rowcount
            > 0
        )

    @property
    def full_table_name(self):
        """
        :return: full table name in the schema
        """
        return r"`{0:s}`.`{1:s}`".format(self.database, self.table_name)

    @property
    def _log(self):
        if self._log_ is None:
            self._log_ = Log(
                self.connection,
                database=self.database,
                skip_logging=self.table_name.startswith("~"),
            )
        return self._log_

    @property
    def external(self):
        return self.connection.schemas[self.database].external

    def update1(self, row):
        """
        ``update1`` updates one existing entry in the table.
        Caution: In DataJoint the primary modes for data manipulation is to ``insert`` and
        ``delete`` entire records since referential integrity works on the level of records,
        not fields. Therefore, updates are reserved for corrective operations outside of main
        workflow. Use UPDATE methods sparingly with full awareness of potential violations of
        assumptions.

        :param row: a ``dict`` containing the primary key values and the attributes to update.
            Setting an attribute value to None will reset it to the default value (if any).

        The primary key attributes must always be provided.

        Examples:

        >>> table.update1({'id': 1, 'value': 3})  # update value in record with id=1
        >>> table.update1({'id': 1, 'value': None})  # reset value to default
        """
        # argument validations
        if not isinstance(row, collections.abc.Mapping):
            raise DataJointError("The argument of update1 must be dict-like.")
        if not set(row).issuperset(self.primary_key):
            raise DataJointError(
                "The argument of update1 must supply all primary key values."
            )
        try:
            raise DataJointError(
                "Attribute `%s` not found."
                % next(k for k in row if k not in self.heading.names)
            )
        except StopIteration:
            pass  # ok
        if len(self.restriction):
            raise DataJointError("Update cannot be applied to a restricted table.")
        key = {k: row[k] for k in self.primary_key}
        if len(self & key) != 1:
            raise DataJointError("Update entry must exist.")
        # UPDATE query
        row = [
            self.__make_placeholder(k, v)
            for k, v in row.items()
            if k not in self.primary_key
        ]
        query = "UPDATE {table} SET {assignments} WHERE {where}".format(
            table=self.full_table_name,
            assignments=",".join("`%s`=%s" % r[:2] for r in row),
            where=make_condition(self, key, set()),
        )
        self.connection.query(query, args=list(r[2] for r in row if r[2] is not None))

    def insert1(self, row, **kwargs):
        """
        Insert one data record into the table. For ``kwargs``, see ``insert()``.

        :param row: a numpy record, a dict-like object, or an ordered sequence to be inserted
            as one row.
        """
        self.insert((row,), **kwargs)

    def insert(
        self,
        rows,
        replace=False,
        skip_duplicates=False,
        ignore_extra_fields=False,
        allow_direct_insert=None,
    ):
        """
        Insert a collection of rows.

        :param rows: An iterable where an element is a numpy record, a dict-like object, a
            pandas.DataFrame, a sequence, or a query expression with the same heading as self.
        :param replace: If True, replaces the existing tuple.
        :param skip_duplicates: If True, silently skip duplicate inserts.
        :param ignore_extra_fields: If False, fields that are not in the heading raise error.
<<<<<<< HEAD
        :param allow_direct_insert: applies only in auto-populated tables.
        If False (default), insert are allowed only from inside the make callback.
        Example::
        >>> relation.insert([
        >>>     dict(subject_id=7, species="mouse", date_of_birth="2014-09-01"),
        >>>     dict(subject_id=8, species="mouse", date_of_birth="2014-09-02")])
=======
        :param allow_direct_insert: applies only in auto-populated tables. If False (default),
            insert are allowed only from inside the make callback.

        Example:

            >>> relation.insert([
            >>>     dict(subject_id=7, species="mouse", date_of_birth="2014-09-01"),
            >>>     dict(subject_id=8, species="mouse", date_of_birth="2014-09-02")])
>>>>>>> 70504643
        """
        if isinstance(rows, pandas.DataFrame):
            # drop 'extra' synthetic index for 1-field index case -
            # frames with more advanced indices should be prepared by user.
            rows = rows.reset_index(
                drop=len(rows.index.names) == 1 and not rows.index.names[0]
            ).to_records(index=False)

        # prohibit direct inserts into auto-populated tables
        if not allow_direct_insert and not getattr(self, "_allow_insert", True):
            raise DataJointError(
                "Inserts into an auto-populated table can only be done inside "
                "its make method during a populate call."
                " To override, set keyword argument allow_direct_insert=True."
            )

        if inspect.isclass(rows) and issubclass(rows, QueryExpression):
            rows = rows()  # instantiate if a class
        if isinstance(rows, QueryExpression):
            # insert from select
            if not ignore_extra_fields:
                try:
                    raise DataJointError(
                        "Attribute %s not found. To ignore extra attributes in insert, "
                        "set ignore_extra_fields=True."
                        % next(
                            name for name in rows.heading if name not in self.heading
                        )
                    )
                except StopIteration:
                    pass
            fields = list(name for name in rows.heading if name in self.heading)
            query = "{command} INTO {table} ({fields}) {select}{duplicate}".format(
                command="REPLACE" if replace else "INSERT",
                fields="`" + "`,`".join(fields) + "`",
                table=self.full_table_name,
                select=rows.make_sql(fields),
                duplicate=(
                    " ON DUPLICATE KEY UPDATE `{pk}`={table}.`{pk}`".format(
                        table=self.full_table_name, pk=self.primary_key[0]
                    )
                    if skip_duplicates
                    else ""
                ),
            )
            self.connection.query(query)
            return

        field_list = []  # collects the field list from first row (passed by reference)
        rows = list(
            self.__make_row_to_insert(row, field_list, ignore_extra_fields)
            for row in rows
        )
        if rows:
            try:
                query = "{command} INTO {destination}(`{fields}`) VALUES {placeholders}{duplicate}".format(
                    command="REPLACE" if replace else "INSERT",
                    destination=self.from_clause(),
                    fields="`,`".join(field_list),
                    placeholders=",".join(
                        "(" + ",".join(row["placeholders"]) + ")" for row in rows
                    ),
                    duplicate=(
                        " ON DUPLICATE KEY UPDATE `{pk}`=`{pk}`".format(
                            pk=self.primary_key[0]
                        )
                        if skip_duplicates
                        else ""
                    ),
                )
                self.connection.query(
                    query,
                    args=list(
                        itertools.chain.from_iterable(
                            (v for v in r["values"] if v is not None) for r in rows
                        )
                    ),
                )
            except UnknownAttributeError as err:
                raise err.suggest(
                    "To ignore extra fields in insert, set ignore_extra_fields=True"
                )
            except DuplicateError as err:
                raise err.suggest(
                    "To ignore duplicate entries in insert, set skip_duplicates=True"
                )

    def delete_quick(self, get_count=False):
        """
        Deletes the table without cascading and without user prompt.
        If this table has populated dependent tables, this will fail.
        """
        query = "DELETE FROM " + self.full_table_name + self.where_clause()
        self.connection.query(query)
        count = (
            self.connection.query("SELECT ROW_COUNT()").fetchone()[0]
            if get_count
            else None
        )
        self._log(query[:255])
        return count

    def delete(self, transaction=True, safemode=None, force_parts=False):
        """
        Deletes the contents of the table and its dependent tables, recursively.

        :param transaction: if True, use the entire delete becomes an atomic transaction. This is the default and
                            recommended behavior. Set to False if this delete is nested within another transaction.
        :param safemode: If True, prohibit nested transactions and prompt to confirm. Default is dj.config['safemode'].
        :param force_parts: Delete from parts even when not deleting from their masters.
        :return: number of deleted rows (excluding those from dependent tables)
        """
        deleted = set()

        def cascade(table):
            """service function to perform cascading deletes recursively."""
            max_attempts = 50
            for _ in range(max_attempts):
                try:
                    delete_count = table.delete_quick(get_count=True)
                except IntegrityError as error:
                    match = foreign_key_error_regexp.match(error.args[0]).groupdict()
                    if "`.`" not in match["child"]:  # if schema name missing, use table
                        match["child"] = "{}.{}".format(
                            table.full_table_name.split(".")[0], match["child"]
                        )
                    if (
                        match["pk_attrs"] is not None
                    ):  # fully matched, adjusting the keys
                        match["fk_attrs"] = [
                            k.strip("`") for k in match["fk_attrs"].split(",")
                        ]
                        match["pk_attrs"] = [
                            k.strip("`") for k in match["pk_attrs"].split(",")
                        ]
                    else:  # only partially matched, querying with constraint to determine keys
                        match["fk_attrs"], match["parent"], match["pk_attrs"] = list(
                            map(
                                list,
                                zip(
                                    *table.connection.query(
                                        constraint_info_query,
                                        args=(
                                            match["name"].strip("`"),
                                            *[
                                                _.strip("`")
                                                for _ in match["child"].split("`.`")
                                            ],
                                        ),
                                    ).fetchall()
                                ),
                            )
                        )
                        match["parent"] = match["parent"][0]

                    # Restrict child by table if
                    #   1. if table's restriction attributes are not in child's primary key
                    #   2. if child renames any attributes
                    # Otherwise restrict child by table's restriction.
                    child = FreeTable(table.connection, match["child"])
                    if (
                        set(table.restriction_attributes) <= set(child.primary_key)
                        and match["fk_attrs"] == match["pk_attrs"]
                    ):
                        child._restriction = table._restriction
                    elif match["fk_attrs"] != match["pk_attrs"]:
                        child &= table.proj(
                            **dict(zip(match["fk_attrs"], match["pk_attrs"]))
                        )
                    else:
                        child &= table.proj()
                    cascade(child)
                else:
                    deleted.add(table.full_table_name)
                    print(
                        "Deleting {count} rows from {table}".format(
                            count=delete_count, table=table.full_table_name
                        )
                    )
                    break
            else:
                raise DataJointError("Exceeded maximum number of delete attempts.")
            return delete_count

        safemode = config["safemode"] if safemode is None else safemode

        # Start transaction
        if transaction:
            if not self.connection.in_transaction:
                self.connection.start_transaction()
            else:
                if not safemode:
                    transaction = False
                else:
                    raise DataJointError(
                        "Delete cannot use a transaction within an ongoing transaction. "
                        "Set transaction=False or safemode=False)."
                    )

        # Cascading delete
        try:
            delete_count = cascade(self)
        except:
            if transaction:
                self.connection.cancel_transaction()
            raise

        if not force_parts:
            # Avoid deleting from child before master (See issue #151)
            for part in deleted:
                master = get_master(part)
                if master and master not in deleted:
                    if transaction:
                        self.connection.cancel_transaction()
                    raise DataJointError(
                        "Attempt to delete part table {part} before deleting from "
                        "its master {master} first.".format(part=part, master=master)
                    )

        # Confirm and commit
        if delete_count == 0:
            if safemode:
                print("Nothing to delete.")
            if transaction:
                self.connection.cancel_transaction()
        else:
            if not safemode or user_choice("Commit deletes?", default="no") == "yes":
                if transaction:
                    self.connection.commit_transaction()
                if safemode:
                    print("Deletes committed.")
            else:
                if transaction:
                    self.connection.cancel_transaction()
                if safemode:
                    print("Deletes cancelled")
        return delete_count

    def drop_quick(self):
        """
        Drops the table associated with this relation without cascading and without user prompt.
        If the table has any dependent table(s), this call will fail with an error.
        """
        if self.is_declared:
            query = "DROP TABLE %s" % self.full_table_name
            self.connection.query(query)
            logger.info("Dropped table %s" % self.full_table_name)
            self._log(query[:255])
        else:
            logger.info(
                "Nothing to drop: table %s is not declared" % self.full_table_name
            )

    def drop(self):
        """
        Drop the table and all tables that reference it, recursively.
        User is prompted for confirmation if config['safemode'] is set to True.
        """
        if self.restriction:
            raise DataJointError(
                "A table with an applied restriction cannot be dropped."
                " Call drop() on the unrestricted Table."
            )
        self.connection.dependencies.load()
        do_drop = True
        tables = [
            table
            for table in self.connection.dependencies.descendants(self.full_table_name)
            if not table.isdigit()
        ]

        # avoid dropping part tables without their masters: See issue #374
        for part in tables:
            master = get_master(part)
            if master and master not in tables:
                raise DataJointError(
                    "Attempt to drop part table {part} before dropping "
                    "its master. Drop {master} first.".format(part=part, master=master)
                )

        if config["safemode"]:
            for table in tables:
                print(table, "(%d tuples)" % len(FreeTable(self.connection, table)))
            do_drop = user_choice("Proceed?", default="no") == "yes"
        if do_drop:
            for table in reversed(tables):
                FreeTable(self.connection, table).drop_quick()
            print("Tables dropped.  Restart kernel.")

    @property
    def size_on_disk(self):
        """
        :return: size of data and indices in bytes on the storage device
        """
        ret = self.connection.query(
            'SHOW TABLE STATUS FROM `{database}` WHERE NAME="{table}"'.format(
                database=self.database, table=self.table_name
            ),
            as_dict=True,
        ).fetchone()
        return ret["Data_length"] + ret["Index_length"]

    def show_definition(self):
        raise AttributeError(
            "show_definition is deprecated. Use the describe method instead."
        )

    def describe(self, context=None, printout=True):
        """
        :return:  the definition string for the relation using DataJoint DDL.
        """
        if context is None:
            frame = inspect.currentframe().f_back
            context = dict(frame.f_globals, **frame.f_locals)
            del frame
        if self.full_table_name not in self.connection.dependencies:
            self.connection.dependencies.load()
        parents = self.parents(foreign_key_info=True)
        in_key = True
        definition = (
            "# " + self.heading.table_status["comment"] + "\n"
            if self.heading.table_status["comment"]
            else ""
        )
        attributes_thus_far = set()
        attributes_declared = set()
        indexes = self.heading.indexes.copy()
        for attr in self.heading.attributes.values():
            if in_key and not attr.in_key:
                definition += "---\n"
                in_key = False
            attributes_thus_far.add(attr.name)
            do_include = True
            for parent_name, fk_props in parents:
                if attr.name in fk_props["attr_map"]:
                    do_include = False
                    if attributes_thus_far.issuperset(fk_props["attr_map"]):
                        # foreign key properties
                        try:
                            index_props = indexes.pop(tuple(fk_props["attr_map"]))
                        except KeyError:
                            index_props = ""
                        else:
                            index_props = [k for k, v in index_props.items() if v]
                            index_props = (
                                " [{}]".format(", ".join(index_props))
                                if index_props
                                else ""
                            )

                        if not fk_props["aliased"]:
                            # simple foreign key
                            definition += "->{props} {class_name}\n".format(
                                props=index_props,
                                class_name=lookup_class_name(parent_name, context)
                                or parent_name,
                            )
                        else:
                            # projected foreign key
                            definition += (
                                "->{props} {class_name}.proj({proj_list})\n".format(
                                    props=index_props,
                                    class_name=lookup_class_name(parent_name, context)
                                    or parent_name,
                                    proj_list=",".join(
                                        '{}="{}"'.format(attr, ref)
                                        for attr, ref in fk_props["attr_map"].items()
                                        if ref != attr
                                    ),
                                )
                            )
                            attributes_declared.update(fk_props["attr_map"])
            if do_include:
                attributes_declared.add(attr.name)
                definition += "%-20s : %-28s %s\n" % (
                    attr.name
                    if attr.default is None
                    else "%s=%s" % (attr.name, attr.default),
                    "%s%s"
                    % (attr.type, " auto_increment" if attr.autoincrement else ""),
                    "# " + attr.comment if attr.comment else "",
                )
        # add remaining indexes
        for k, v in indexes.items():
            definition += "{unique}INDEX ({attrs})\n".format(
                unique="UNIQUE " if v["unique"] else "", attrs=", ".join(k)
            )
        if printout:
            print(definition)
        return definition

    def _update(self, attrname, value=None):
        """
        This is a deprecated function to be removed in datajoint 0.14.
        Use ``.update1`` instead.

        Updates a field in one existing tuple. self must be restricted to exactly one entry.
        In DataJoint the principal way of updating data is to delete and re-insert the
        entire record and updates are reserved for corrective actions.
        This is because referential integrity is observed on the level of entire
        records rather than individual attributes.

        Safety constraints:
           1. self must be restricted to exactly one tuple
           2. the update attribute must not be in primary key

        Example:
        >>> (v2p.Mice() & key)._update('mouse_dob', '2011-01-01')
        >>> (v2p.Mice() & key)._update( 'lens')   # set the value to NULL
        """
        warnings.warn(
            "`_update` is a deprecated function to be removed in datajoint 0.14. "
            "Use `.update1` instead."
        )
        if len(self) != 1:
            raise DataJointError("Update is only allowed on one tuple at a time")
        if attrname not in self.heading:
            raise DataJointError("Invalid attribute name")
        if attrname in self.heading.primary_key:
            raise DataJointError("Cannot update a key value.")

        attr = self.heading[attrname]

        if attr.is_blob:
            value = blob.pack(value)
            placeholder = "%s"
        elif attr.numeric:
            if value is None or np.isnan(float(value)):  # nans are turned into NULLs
                placeholder = "NULL"
                value = None
            else:
                placeholder = "%s"
                value = str(int(value) if isinstance(value, bool) else value)
        else:
            placeholder = "%s" if value is not None else "NULL"
        command = "UPDATE {full_table_name} SET `{attrname}`={placeholder} {where_clause}".format(
            full_table_name=self.from_clause(),
            attrname=attrname,
            placeholder=placeholder,
            where_clause=self.where_clause(),
        )
        self.connection.query(command, args=(value,) if value is not None else ())

    # --- private helper functions ----
    def __make_placeholder(self, name, value, ignore_extra_fields=False):
        """
        For a given attribute `name` with `value`, return its processed value or value placeholder
        as a string to be included in the query and the value, if any, to be submitted for
        processing by mysql API.

        :param name:  name of attribute to be inserted
        :param value: value of attribute to be inserted
        """
        if ignore_extra_fields and name not in self.heading:
            return None
        attr = self.heading[name]
        if attr.adapter:
            value = attr.adapter.put(value)
        if value is None or (attr.numeric and (value == "" or np.isnan(float(value)))):
            # set default value
            placeholder, value = "DEFAULT", None
        else:  # not NULL
            placeholder = "%s"
            if attr.uuid:
                if not isinstance(value, uuid.UUID):
                    try:
                        value = uuid.UUID(value)
                    except (AttributeError, ValueError):
                        raise DataJointError(
                            "badly formed UUID value {v} for attribute `{n}`".format(
                                v=value, n=name
                            )
                        )
                value = value.bytes
            elif attr.is_blob:
                value = blob.pack(value)
                value = (
                    self.external[attr.store].put(value).bytes
                    if attr.is_external
                    else value
                )
            elif attr.is_attachment:
                attachment_path = Path(value)
                if attr.is_external:
                    # value is hash of contents
                    value = (
                        self.external[attr.store]
                        .upload_attachment(attachment_path)
                        .bytes
                    )
                else:
                    # value is filename + contents
                    value = (
                        str.encode(attachment_path.name)
                        + b"\0"
                        + attachment_path.read_bytes()
                    )
            elif attr.is_filepath:
                value = self.external[attr.store].upload_filepath(value).bytes
            elif attr.numeric:
                value = str(int(value) if isinstance(value, bool) else value)
        return name, placeholder, value

    def __make_row_to_insert(self, row, field_list, ignore_extra_fields):
        """
        Helper function for insert and update

        :param row:  A tuple to insert
        :return: a dict with fields 'names', 'placeholders', 'values'
        """

        def check_fields(fields):
            """
            Validates that all items in `fields` are valid attributes in the heading

            :param fields: field names of a tuple
            """
            if not field_list:
                if not ignore_extra_fields:
                    for field in fields:
                        if field not in self.heading:
                            raise KeyError(
                                "`{0:s}` is not in the table heading".format(field)
                            )
            elif set(field_list) != set(fields).intersection(self.heading.names):
                raise DataJointError("Attempt to insert rows with different fields.")

        if isinstance(row, np.void):  # np.array
            check_fields(row.dtype.fields)
            attributes = [
                self.__make_placeholder(name, row[name], ignore_extra_fields)
                for name in self.heading
                if name in row.dtype.fields
            ]
        elif isinstance(row, collections.abc.Mapping):  # dict-based
            check_fields(row)
            attributes = [
                self.__make_placeholder(name, row[name], ignore_extra_fields)
                for name in self.heading
                if name in row
            ]
        else:  # positional
            try:
                if len(row) != len(self.heading):
                    raise DataJointError(
                        "Invalid insert argument. Incorrect number of attributes: "
                        "{given} given; {expected} expected".format(
                            given=len(row), expected=len(self.heading)
                        )
                    )
            except TypeError:
                raise DataJointError("Datatype %s cannot be inserted" % type(row))
            else:
                attributes = [
                    self.__make_placeholder(name, value, ignore_extra_fields)
                    for name, value in zip(self.heading, row)
                ]
        if ignore_extra_fields:
            attributes = [a for a in attributes if a is not None]

        assert len(attributes), "Empty tuple"
        row_to_insert = dict(zip(("names", "placeholders", "values"), zip(*attributes)))
        if not field_list:
            # first row sets the composition of the field list
            field_list.extend(row_to_insert["names"])
        else:
            #  reorder attributes in row_to_insert to match field_list
            order = list(row_to_insert["names"].index(field) for field in field_list)
            row_to_insert["names"] = list(row_to_insert["names"][i] for i in order)
            row_to_insert["placeholders"] = list(
                row_to_insert["placeholders"][i] for i in order
            )
            row_to_insert["values"] = list(row_to_insert["values"][i] for i in order)
        return row_to_insert


def lookup_class_name(name, context, depth=3):
    """
    given a table name in the form `schema_name`.`table_name`, find its class in the context.

    :param name: `schema_name`.`table_name`
    :param context: dictionary representing the namespace
    :param depth: search depth into imported modules, helps avoid infinite recursion.
    :return: class name found in the context or None if not found
    """
    # breadth-first search
    nodes = [dict(context=context, context_name="", depth=depth)]
    while nodes:
        node = nodes.pop(0)
        for member_name, member in node["context"].items():
            if not member_name.startswith("_"):  # skip IPython's implicit variables
                if inspect.isclass(member) and issubclass(member, Table):
                    if member.full_table_name == name:  # found it!
                        return ".".join([node["context_name"], member_name]).lstrip(".")
                    try:  # look for part tables
                        parts = member.__dict__
                    except AttributeError:
                        pass  # not a UserTable -- cannot have part tables.
                    else:
                        for part in (
                            getattr(member, p)
                            for p in parts
                            if p[0].isupper() and hasattr(member, p)
                        ):
                            if (
                                inspect.isclass(part)
                                and issubclass(part, Table)
                                and part.full_table_name == name
                            ):
                                return ".".join(
                                    [node["context_name"], member_name, part.__name__]
                                ).lstrip(".")
                elif (
                    node["depth"] > 0
                    and inspect.ismodule(member)
                    and member.__name__ != "datajoint"
                ):
                    try:
                        nodes.append(
                            dict(
                                context=dict(inspect.getmembers(member)),
                                context_name=node["context_name"] + "." + member_name,
                                depth=node["depth"] - 1,
                            )
                        )
                    except ImportError:
                        pass  # could not import, so do not attempt
    return None


class FreeTable(Table):
    """
    A base relation without a dedicated class. Each instance is associated with a table
    specified by full_table_name.

    :param conn:  a dj.Connection object
    :param full_table_name: in format `database`.`table_name`
    """

    def __init__(self, conn, full_table_name):
        self.database, self._table_name = (
            s.strip("`") for s in full_table_name.split(".")
        )
        self._connection = conn
        self._support = [full_table_name]
        self._heading = Heading(
            table_info=dict(
                conn=conn,
                database=self.database,
                table_name=self.table_name,
                context=None,
            )
        )

    def __repr__(self):
        return (
            "FreeTable(`%s`.`%s`)\n" % (self.database, self._table_name)
            + super().__repr__()
        )


class Log(Table):
    """
    The log table for each schema.
    Instances are callable.  Calls log the time and identifying information along with the event.

    :param skip_logging: if True, then log entry is skipped by default. See __call__
    """

    _table_name = "~log"

    def __init__(self, conn, database, skip_logging=False):
        self.database = database
        self.skip_logging = skip_logging
        self._connection = conn
        self._heading = Heading(
            table_info=dict(
                conn=conn, database=database, table_name=self.table_name, context=None
            )
        )
        self._support = [self.full_table_name]

        self._definition = """    # event logging table for `{database}`
        id       :int unsigned auto_increment     # event order id
        ---
        timestamp = CURRENT_TIMESTAMP : timestamp # event timestamp
        version  :varchar(12)                     # datajoint version
        user     :varchar(255)                    # user@host
        host=""  :varchar(255)                    # system hostname
        event="" :varchar(255)                    # event message
        """.format(
            database=database
        )

        super().__init__()

        if not self.is_declared:
            self.declare()
            self.connection.dependencies.clear()
        self._user = self.connection.get_user()

    @property
    def definition(self):
        return self._definition

    def __call__(self, event, skip_logging=None):
        """

        :param event: string to write into the log table
        :param skip_logging: If True then do not log. If None, then use self.skip_logging
        """
        skip_logging = self.skip_logging if skip_logging is None else skip_logging
        if not skip_logging:
            try:
                self.insert1(
                    dict(
                        user=self._user,
                        version=version + "py",
                        host=platform.uname().node,
                        event=event,
                    ),
                    skip_duplicates=True,
                    ignore_extra_fields=True,
                )
            except DataJointError:
                logger.info("could not log event in table ~log")

    def delete(self):
        """
        bypass interactive prompts and cascading dependencies

        :return: number of deleted items
        """
        return self.delete_quick(get_count=True)

    def drop(self):
        """bypass interactive prompts and cascading dependencies"""
        self.drop_quick()<|MERGE_RESOLUTION|>--- conflicted
+++ resolved
@@ -350,14 +350,6 @@
         :param replace: If True, replaces the existing tuple.
         :param skip_duplicates: If True, silently skip duplicate inserts.
         :param ignore_extra_fields: If False, fields that are not in the heading raise error.
-<<<<<<< HEAD
-        :param allow_direct_insert: applies only in auto-populated tables.
-        If False (default), insert are allowed only from inside the make callback.
-        Example::
-        >>> relation.insert([
-        >>>     dict(subject_id=7, species="mouse", date_of_birth="2014-09-01"),
-        >>>     dict(subject_id=8, species="mouse", date_of_birth="2014-09-02")])
-=======
         :param allow_direct_insert: applies only in auto-populated tables. If False (default),
             insert are allowed only from inside the make callback.
 
@@ -366,7 +358,6 @@
             >>> relation.insert([
             >>>     dict(subject_id=7, species="mouse", date_of_birth="2014-09-01"),
             >>>     dict(subject_id=8, species="mouse", date_of_birth="2014-09-02")])
->>>>>>> 70504643
         """
         if isinstance(rows, pandas.DataFrame):
             # drop 'extra' synthetic index for 1-field index case -
