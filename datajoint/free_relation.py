from _collections_abc import MutableMapping, Mapping
import numpy as np
import logging
from . import DataJointError, config
from .decorators import not_in_transaction
from .relational_operand import RelationalOperand
from .blob import pack
from .heading import Heading
import re
from .settings import Role, role_to_prefix
from .utils import from_camel_case, user_choice

logger = logging.getLogger(__name__)


class FreeRelation(RelationalOperand):
    """
    A FreeRelation object is a relation associated with a table.
    A FreeRelation object provides insert and delete methods.
    FreeRelation objects are only used internally and for debugging.
    The table must already exist in the schema for its FreeRelation object to work.

    The table associated with an instance of Relation is identified by its 'class name'.
    property, which is a string in CamelCase. The actual table name is obtained
    by converting className from CamelCase to underscore_separated_words and
    prefixing according to the table's role.

    Relation instances obtain their table's heading by looking it up in the connection
    object. This ensures that Relation instances contain the current table definition
    even after tables are modified after the instance is created.
    """

    def __init__(self, conn, dbname, class_name=None, definition=None):
        self.class_name = class_name
        self._conn = conn
        self.dbname = dbname
        self._definition = definition

        if dbname not in self.conn.db_to_mod:
            # register with a fake module, enclosed in back quotes
            # necessary for loading mechanism
            self.conn.bind('`{0}`'.format(dbname), dbname)
        super().__init__(conn)

    @property
    def from_clause(self):
        return self.full_table_name

    @property
    def heading(self):
        self.declare()
        return self.conn.headings[self.dbname][self.table_name]

    @property
    def definition(self):
        return self._definition

    @property
    def is_declared(self):
        self.conn.load_headings(self.dbname)
        return self.class_name in self.conn.table_names[self.dbname]

    def declare(self):
        """
        Declare the table in database if it doesn't already exist.

        :raises: DataJointError if the table cannot be declared.
        """
        if not self.is_declared:
            self._declare()
            if not self.is_declared:
                raise DataJointError(
                    'FreeRelation could not be declared for %s' % self.class_name)

    @staticmethod
    def _field_to_sql(field):  # TODO move this into Attribute Tuple
        """
        Converts an attribute definition tuple into SQL code.
        :param field: attribute definition
        :rtype : SQL code
        """
        mysql_constants = ['CURRENT_TIMESTAMP']
        if field.nullable:
            default = 'DEFAULT NULL'
        else:
            default = 'NOT NULL'
            # if some default specified
            if field.default:
                # enclose value in quotes except special SQL values or already enclosed
                quote = field.default.upper() not in mysql_constants and field.default[0] not in '"\''
                default += ' DEFAULT ' + ('"%s"' if quote else "%s") % field.default
        if any((c in r'\"' for c in field.comment)):
            raise DataJointError('Illegal characters in attribute comment "%s"' % field.comment)

        return '`{name}` {type} {default} COMMENT "{comment}",\n'.format(
            name=field.name, type=field.type, default=default, comment=field.comment)

    @property
    def full_table_name(self):
        """
        :return: full name of the associated table
        """
        return '`%s`.`%s`' % (self.dbname, self.table_name)

    @property
    def table_name(self):
        """
        :return: name of the associated table
        """
        return self.conn.table_names[self.dbname][self.class_name] if self.is_declared else None

    @property
    def primary_key(self):
        """
        :return: primary key of the table
        """
        return self.heading.primary_key

    def iter_insert(self, iter, **kwargs):
        """
        Inserts an entire batch of entries. Additional keyword arguments are passed to insert.

        :param iter: Must be an iterator that generates a sequence of valid arguments for insert.
        """
        for row in iter:
            self.insert(row, **kwargs)

    def batch_insert(self, data, **kwargs):
        """
        Inserts an entire batch of entries. Additional keyword arguments are passed to insert.

        :param data: must be iterable, each row must be a valid argument for insert
        """
        self.iter_insert(data.__iter__(), **kwargs)

    def insert(self, tup, ignore_errors=False, replace=False):
        """
        Insert one data record or one Mapping (like a dictionary).

        :param tup: Data record, or a Mapping (like a dictionary).
        :param ignore_errors=False: Ignores errors if True.
        :param replace=False: Replaces data tuple if True.

        Example::

            b = djtest.Subject()
            b.insert(dict(subject_id = 7, species="mouse",\\
                           real_id = 1007, date_of_birth = "2014-09-01"))
        """

        heading = self.heading
        if isinstance(tup, np.void):
            for fieldname in tup.dtype.fields:
                if fieldname not in heading:
                    raise KeyError(u'{0:s} is not in the attribute list'.format(fieldname, ))
            value_list = ','.join([repr(tup[name]) if not heading[name].is_blob else '%s'
                                   for name in heading if name in tup.dtype.fields])

            args = tuple(pack(tup[name]) for name in heading
                         if name in tup.dtype.fields and heading[name].is_blob)
            attribute_list = '`' + '`,`'.join(
                [q for q in heading if q in tup.dtype.fields]) + '`'
        elif isinstance(tup, Mapping):
            for fieldname in tup.keys():
                if fieldname not in heading:
                    raise KeyError(u'{0:s} is not in the attribute list'.format(fieldname, ))
            value_list = ','.join([repr(tup[name]) if not heading[name].is_blob else '%s'
                                   for name in heading if name in tup])
            args = tuple(pack(tup[name]) for name in heading
                         if name in tup and heading[name].is_blob)
            attribute_list = '`' + '`,`'.join(
                [name for name in heading if name in tup]) + '`'
        else:
            raise DataJointError('Datatype %s cannot be inserted' % type(tup))
        if replace:
            sql = 'REPLACE'
        elif ignore_errors:
            sql = 'INSERT IGNORE'
        else:
            sql = 'INSERT'
        sql += " INTO %s (%s) VALUES (%s)" % (self.full_table_name,
                                              attribute_list, value_list)
        logger.info(sql)
        self.conn.query(sql, args=args)

    def delete(self):
        if not config['safemode'] or user_choice(
                "You are about to delete data from a table. This operation cannot be undone.\n"
                "Proceed?", 'no') == 'yes':
            self.conn.query('DELETE FROM ' + self.from_clause + self.where_clause)  # TODO: make cascading (issue #15)

    def drop(self):
        """
        Drops the table associated to this object.
        """
        if self.is_declared:
            if not config['safemode'] or user_choice(
                    "You are about to drop an entire table. This operation cannot be undone.\n"
                    "Proceed?", 'no') == 'yes':
                self.conn.query('DROP TABLE %s' % self.full_table_name)  # TODO: make cascading (issue #16)
                self.conn.clear_dependencies(dbname=self.dbname)
                self.conn.load_headings(dbname=self.dbname, force=True)
                logger.info("Dropped table %s" % self.full_table_name)

    @property
    def size_on_disk(self):
        """
        :return: size of data and indices in MiB taken by the table on the storage device
        """
        cur = self.conn.query(
            'SHOW TABLE STATUS FROM `{dbname}` WHERE NAME="{table}"'.format(
                dbname=self.dbname, table=self.table_name), as_dict=True)
        ret = cur.fetchone()
        return (ret['Data_length'] + ret['Index_length'])/1024**2

    def set_table_comment(self, comment):
        """
        Update the table comment in the table definition.
        :param comment: new comment as string
        """
        # TODO: add verification procedure (github issue #24)
        self.alter('COMMENT="%s"' % comment)

    def add_attribute(self, definition, after=None):
        """
        Add a new attribute to the table. A full line from the table definition
        is passed in as definition.

        The definition can specify where to place the new attribute. Use after=None
        to add the attribute as the first attribute or after='attribute' to place it
        after an existing attribute.

        :param definition: table definition
        :param after=None: After which attribute of the table the new attribute is inserted.
                           If None, the attribute is inserted in front.
        """
        position = ' FIRST' if after is None else (
            ' AFTER %s' % after if after else '')
        sql = self.field_to_sql(parse_attribute_definition(definition))
        self._alter('ADD COLUMN %s%s' % (sql[:-2], position))

    def drop_attribute(self, attr_name):
        """
        Drops the attribute attrName from this table.

        :param attr_name: Name of the attribute that is dropped.
        """
        if not config['safemode'] or user_choice(
                "You are about to drop an attribute from a table."
                "This operation cannot be undone.\n"
                "Proceed?", 'no') == 'yes':
            self._alter('DROP COLUMN `%s`' % attr_name)

    def alter_attribute(self, attr_name, new_definition):
        """
        Alter the definition of the field attr_name in this table using the new definition.

        :param attr_name: field that is redefined
        :param new_definition: new definition of the field
        """
        sql = self.field_to_sql(parse_attribute_definition(new_definition))
        self._alter('CHANGE COLUMN `%s` %s' % (attr_name, sql[:-2]))

    def erd(self, subset=None):
        """
        Plot the schema's entity relationship diagram (ERD).
        """

<<<<<<< HEAD
    @not_in_transaction
=======

>>>>>>> e39aebc6
    def _alter(self, alter_statement):
        """
        Execute ALTER TABLE statement for this table. The schema
        will be reloaded within the connection object.

        :param alter_statement: alter statement
        """
        sql = 'ALTER TABLE %s %s' % (self.full_table_name, alter_statement)
        self.conn.query(sql)
        self.conn.load_headings(self.dbname, force=True)
        # TODO: place table definition sync mechanism

    @staticmethod
    def _parse_index_def(line):
        """
        Parses index definition.

        :param line: definition line
        :return: groupdict with index info
        """
        line = line.strip()
        index_regexp = re.compile("""
        ^(?P<unique>UNIQUE)?\s*INDEX\s*      # [UNIQUE] INDEX
        \((?P<attributes>[^\)]+)\)$          # (attr1, attr2)
        """, re.I + re.X)
        m = index_regexp.match(line)
        assert m, 'Invalid index declaration "%s"' % line
        index_info = m.groupdict()
        attributes = re.split(r'\s*,\s*', index_info['attributes'].strip())
        index_info['attributes'] = attributes
        assert len(attributes) == len(set(attributes)), \
            'Duplicate attributes in index declaration "%s"' % line
        return index_info

    def get_base(self, module_name, class_name):
        if not module_name:
            module_name = r'`{dbname}`'.format(self.dbname)
        m = re.match(r'`(\w+)`', module_name)
        return FreeRelation(self.conn, m.group(1), class_name) if m else None

    @property
    def ref_name(self):
        """
        :return: the name to refer to this class, taking form module.class or `database`.class
        """
        return '`{0}`'.format(self.dbname) + '.' + self.class_name

    @not_in_transaction
    def _declare(self):
        """
        Declares the table in the database if no table in the database matches this object.
        """
        if not self.definition:
            raise DataJointError('Table definition is missing!')
        table_info, parents, referenced, field_defs, index_defs = self._parse_declaration()
        defined_name = table_info['module'] + '.' + table_info['className']

        if not defined_name == self.ref_name:
            raise DataJointError('Table name {} does not match the declared'
                                 'name {}'.format(self.ref_name, defined_name))

        # compile the CREATE TABLE statement
        table_name = role_to_prefix[table_info['tier']] + from_camel_case(self.class_name)
        sql = 'CREATE TABLE `%s`.`%s` (\n' % (self.dbname, table_name)

        # add inherited primary key fields
        primary_key_fields = set()
        non_key_fields = set()
        for p in parents:
            for key in p.primary_key:
                field = p.heading[key]
                if field.name not in primary_key_fields:
                    primary_key_fields.add(field.name)
                    sql += self._field_to_sql(field)
                else:
                    logger.debug('Field definition of {} in {} ignored'.format(
                        field.name, p.full_class_name))

        # add newly defined primary key fields
        for field in (f for f in field_defs if f.in_key):
            if field.nullable:
                raise DataJointError('Primary key attribute {} cannot be nullable'.format(
                    field.name))
            if field.name in primary_key_fields:
                raise DataJointError('Duplicate declaration of the primary attribute {key}. '
                                     'Ensure that the attribute is not already declared '
                                     'in referenced tables'.format(key=field.name))
            primary_key_fields.add(field.name)
            sql += self._field_to_sql(field)

        # add secondary foreign key attributes
        for r in referenced:
            for key in r.primary_key:
                field = r.heading[key]
                if field.name not in primary_key_fields | non_key_fields:
                    non_key_fields.add(field.name)
                    sql += self._field_to_sql(field)

        # add dependent attributes
        for field in (f for f in field_defs if not f.in_key):
            non_key_fields.add(field.name)
            sql += self._field_to_sql(field)

        # add primary key declaration
        assert len(primary_key_fields) > 0, 'table must have a primary key'
        keys = ', '.join(primary_key_fields)
        sql += 'PRIMARY KEY (%s),\n' % keys

        # add foreign key declarations
        for ref in parents + referenced:
            keys = ', '.join(ref.primary_key)
            sql += 'FOREIGN KEY (%s) REFERENCES %s (%s) ON UPDATE CASCADE ON DELETE RESTRICT,\n' % \
                   (keys, ref.full_table_name, keys)

        # add secondary index declarations
        # gather implicit indexes due to foreign keys first
        implicit_indices = []
        for fk_source in parents + referenced:
            implicit_indices.append(fk_source.primary_key)

        # for index in indexDefs:
        # TODO: finish this up...

        # close the declaration
        sql = '%s\n) ENGINE = InnoDB, COMMENT "%s"' % (
            sql[:-2], table_info['comment'])

        # make sure that the table does not alredy exist
        self.conn.load_headings(self.dbname, force=True)
        if not self.is_declared:
            # execute declaration
            logger.debug('\n<SQL>\n' + sql + '</SQL>\n\n')
            self.conn.query(sql)
            self.conn.load_headings(self.dbname, force=True)

    def _parse_declaration(self):
        """
        Parse declaration and create new SQL table accordingly.
        """
        parents = []
        referenced = []
        index_defs = []
        field_defs = []
        declaration = re.split(r'\s*\n\s*', self.definition.strip())

        # remove comment lines
        declaration = [x for x in declaration if not x.startswith('#')]
        ptrn = """
        ^(?P<module>[\w\`]+)\.(?P<className>\w+)\s*     #  module.className
        \(\s*(?P<tier>\w+)\s*\)\s*                  #  (tier)
        \#\s*(?P<comment>.*)$                       #  comment
        """
        p = re.compile(ptrn, re.X)
        table_info = p.match(declaration[0]).groupdict()
        if table_info['tier'] not in Role.__members__:
            raise DataJointError('InvalidTableTier: Invalid tier {tier} for table\
                                 {module}.{cls}'.format(tier=table_info['tier'],
                                                        module=table_info[
                                                            'module'],
                                                        cls=table_info['className']))
        table_info['tier'] = Role[table_info['tier']]  # convert into enum

        in_key = True  # parse primary keys
        attribute_regexp = re.compile("""
        ^[a-z][a-z\d_]*\s*          # name
        (=\s*\S+(\s+\S+)*\s*)?      # optional defaults
        :\s*\w.*$                   # type, comment
        """, re.I + re.X)  # ignore case and verbose

        for line in declaration[1:]:
            if line.startswith('---'):
                in_key = False  # start parsing non-PK fields
            elif line.startswith('->'):
                # foreign key
                if '.' in line[2:]:
                    module_name, class_name = line[2:].strip().split('.')
                else:
                    # assume it's a shorthand
                    module_name = ''
                    class_name = line[2:].strip()
                ref = parents if in_key else referenced
                ref.append(self.get_base(module_name, class_name))
            elif re.match(r'^(unique\s+)?index[^:]*$', line, re.I):
                index_defs.append(self._parse_index_def(line))
            elif attribute_regexp.match(line):
                field_defs.append(parse_attribute_definition(line, in_key))
            else:
                raise DataJointError(
                    'Invalid table declaration line "%s"' % line)

        return table_info, parents, referenced, field_defs, index_defs


def parse_attribute_definition(line, in_key=False):
    """
    Parse attribute definition line in the declaration and returns
    an attribute tuple.

    :param line: attribution line
    :param in_key: set to True if attribute is in primary key set
    :returns: attribute tuple
    """
    line = line.strip()
    attribute_regexp = re.compile("""
    ^(?P<name>[a-z][a-z\d_]*)\s*             # field name
    (=\s*(?P<default>\S+(\s+\S+)*?)\s*)?     # default value
    :\s*(?P<type>\w[^\#]*[^\#\s])\s*         # datatype
    (\#\s*(?P<comment>\S*(\s+\S+)*)\s*)?$    # comment
    """, re.X)
    m = attribute_regexp.match(line)
    if not m:
        raise DataJointError('Invalid field declaration "%s"' % line)
    attr_info = m.groupdict()
    if not attr_info['comment']:
        attr_info['comment'] = ''
    if not attr_info['default']:
        attr_info['default'] = ''
    attr_info['nullable'] = attr_info['default'].lower() == 'null'
    assert (not re.match(r'^bigint', attr_info['type'], re.I) or not attr_info['nullable']), \
        'BIGINT attributes cannot be nullable in "%s"' % line

    return Heading.AttrTuple(
        in_key=in_key,
        autoincrement=None,
        numeric=None,
        string=None,
        is_blob=None,
        computation=None,
        dtype=None,
        **attr_info
    )<|MERGE_RESOLUTION|>--- conflicted
+++ resolved
@@ -266,11 +266,7 @@
         Plot the schema's entity relationship diagram (ERD).
         """
 
-<<<<<<< HEAD
     @not_in_transaction
-=======
-
->>>>>>> e39aebc6
     def _alter(self, alter_statement):
         """
         Execute ALTER TABLE statement for this table. The schema
