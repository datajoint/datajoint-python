"""
Hosts the table tiers, user tables should be derived from.
"""

from .table import Table
from .autopopulate import AutoPopulate
from .utils import from_camel_case, ClassProperty
from .errors import DataJointError

_base_regexp = r"[a-z][a-z0-9]*(_[a-z][a-z0-9]*)*"

# attributes that trigger instantiation of user classes


supported_class_attrs = {
    "key_source",
    "describe",
    "alter",
    "heading",
    "populate",
    "progress",
    "primary_key",
    "proj",
    "aggr",
    "join",
    "fetch",
    "fetch1",
    "head",
    "tail",
    "descendants",
    "ancestors",
    "parts",
    "parents",
    "children",
    "insert",
    "insert1",
    "update1",
    "drop",
    "drop_quick",
    "delete",
    "delete_quick",
}


class TableMeta(type):
    """
    TableMeta subclasses allow applying some instance methods and properties directly
    at class level. For example, this allows Table.fetch() instead of Table().fetch().
    """

    def __getattribute__(cls, name):
        # trigger instantiation for supported class attrs
        return (
            cls().__getattribute__(name)
            if name in supported_class_attrs
            else super().__getattribute__(name)
        )

    def __and__(cls, arg):
        return cls() & arg

    def __xor__(cls, arg):
        return cls() ^ arg

    def __sub__(cls, arg):
        return cls() - arg

    def __neg__(cls):
        return -cls()

    def __mul__(cls, arg):
        return cls() * arg

    def __matmul__(cls, arg):
        return cls() @ arg

    def __add__(cls, arg):
        return cls() + arg

    def __iter__(cls):
        return iter(cls())


class UserTable(Table, metaclass=TableMeta):
    """
    A subclass of UserTable is a dedicated class interfacing a base table.
    UserTable is initialized by the decorator generated by schema().
    """

    # set by @schema
    _connection = None
    _heading = None
    _support = None

    # set by subclass
    tier_regexp = None
    _prefix = None

    @property
    def definition(self):
        """
        :return: a string containing the table definition using the DataJoint DDL.
        """
        raise NotImplementedError(
            'Subclasses of Table must implement the property "definition"'
        )

    @ClassProperty
    def connection(cls):
        return cls._connection

    @ClassProperty
    def table_name(cls):
        """
        :return: the table name of the table formatted for mysql.
        """
        if cls._prefix is None:
            raise AttributeError("Class prefix is not defined!")
        return cls._prefix + from_camel_case(cls.__name__)

    @ClassProperty
    def full_table_name(cls):
        if cls not in {Manual, Imported, Lookup, Computed, Part, UserTable}:
            # for derived classes only
            if cls.database is None:
                raise DataJointError(
                    "Class %s is not properly declared (schema decorator not applied?)"
                    % cls.__name__
                )
            return r"`{0:s}`.`{1:s}`".format(cls.database, cls.table_name)


class Manual(UserTable):
    """
    Inherit from this class if the table's values are entered manually.
    """

    _prefix = r""
    tier_regexp = r"(?P<manual>" + _prefix + _base_regexp + ")"


class Lookup(UserTable):
    """
    Inherit from this class if the table's values are for lookup. This is
    currently equivalent to defining the table as Manual and serves semantic
    purposes only.
    """

    _prefix = "#"
    tier_regexp = (
        r"(?P<lookup>" + _prefix + _base_regexp.replace("TIER", "lookup") + ")"
    )


class Imported(UserTable, AutoPopulate):
    """
    Inherit from this class if the table's values are imported from external data sources.
    The inherited class must at least provide the function `_make_tuples`.
    """

    _prefix = "_"
    tier_regexp = r"(?P<imported>" + _prefix + _base_regexp + ")"


class Computed(UserTable, AutoPopulate):
    """
    Inherit from this class if the table's values are computed from other tables in the schema.
    The inherited class must at least provide the function `_make_tuples`.
    """

    _prefix = "__"
    tier_regexp = r"(?P<computed>" + _prefix + _base_regexp + ")"


class Part(UserTable):
    """
    Inherit from this class if the table's values are details of an entry in another table
    and if this table is populated by the other table. For example, the entries inheriting from
    dj.Part could be single entries of a matrix, while the parent table refers to the entire matrix.
    Part tables are implemented as classes inside classes.
    """

    _connection = None
    _master = None

    tier_regexp = (
        r"(?P<master>"
        + "|".join([c.tier_regexp for c in (Manual, Lookup, Imported, Computed)])
        + r"){1,1}"
        + "__"
        + r"(?P<part>"
        + _base_regexp
        + ")"
    )

    @ClassProperty
    def connection(cls):
        return cls._connection

    @ClassProperty
    def full_table_name(cls):
        return (
            None
            if cls.database is None or cls.table_name is None
            else r"`{0:s}`.`{1:s}`".format(cls.database, cls.table_name)
        )

    @ClassProperty
    def master(cls):
        return cls._master

    @ClassProperty
    def table_name(cls):
        return (
            None
            if cls.master is None
            else cls.master.table_name + "__" + from_camel_case(cls.__name__)
        )

    def delete(self, force=False):
        """
        unless force is True, prohibits direct deletes from parts.
        """
        if force:
            super().delete(force_parts=True)
        else:
            raise DataJointError(
                "Cannot delete from a Part directly. Delete from master instead"
            )

    def drop(self, force=False):
        """
        unless force is True, prohibits direct deletes from parts.
        """
        if force:
            super().drop()
        else:
<<<<<<< HEAD
            raise DataJointError('Cannot drop a Part directly.  Delete from master instead')

    def alter(self, prompt=True, context=None):
        # when there is no context, map "master" keyword to master table
        super().alter(prompt=prompt, context=context or self.declaration_context)
=======
            raise DataJointError(
                "Cannot drop a Part directly.  Delete from master instead"
            )
>>>>>>> 4360b172
<|MERGE_RESOLUTION|>--- conflicted
+++ resolved
@@ -235,14 +235,10 @@
         if force:
             super().drop()
         else:
-<<<<<<< HEAD
-            raise DataJointError('Cannot drop a Part directly.  Delete from master instead')
-
-    def alter(self, prompt=True, context=None):
-        # when there is no context, map "master" keyword to master table
-        super().alter(prompt=prompt, context=context or self.declaration_context)
-=======
             raise DataJointError(
                 "Cannot drop a Part directly.  Delete from master instead"
             )
->>>>>>> 4360b172
+
+    def alter(self, prompt=True, context=None):
+        # when there is no context, map "master" keyword to master table
+        super().alter(prompt=prompt, context=context or self.declaration_context)