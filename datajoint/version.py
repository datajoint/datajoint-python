<<<<<<< HEAD
__version__ = "0.12.7b1"
=======
__version__ = "0.12.8"
>>>>>>> 8b676d91

assert len(__version__) <= 10  # The log table limits version to the 10 characters<|MERGE_RESOLUTION|>--- conflicted
+++ resolved
@@ -1,7 +1,3 @@
-<<<<<<< HEAD
-__version__ = "0.12.7b1"
-=======
-__version__ = "0.12.8"
->>>>>>> 8b676d91
+__version__ = "0.12.8b1"
 
 assert len(__version__) <= 10  # The log table limits version to the 10 characters