<<<<<<< HEAD
__version__ = "0.12.6b1"
=======
__version__ = "0.12.7"
>>>>>>> 4d258e35

assert len(__version__) <= 10  # The log table limits version to the 10 characters<|MERGE_RESOLUTION|>--- conflicted
+++ resolved
@@ -1,7 +1,3 @@
-<<<<<<< HEAD
-__version__ = "0.12.6b1"
-=======
-__version__ = "0.12.7"
->>>>>>> 4d258e35
+__version__ = "0.12.7b1"
 
 assert len(__version__) <= 10  # The log table limits version to the 10 characters