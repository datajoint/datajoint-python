--- conflicted
+++ resolved
@@ -1,9 +1,5 @@
 import os
-<<<<<<< HEAD
 import datetime
-from .hash import key_hash
-=======
->>>>>>> d95ba0e8
 import platform
 
 from .errors import DuplicateError
