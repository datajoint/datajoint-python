--- conflicted
+++ resolved
@@ -45,15 +45,9 @@
         return [k for k,v in self.attrs.items() if not v.isBlob]
 
     @property
-<<<<<<< HEAD
-    def has_aliases(self):
-        return any((bool(v.alias) for v in self.attrs.values()))
-
-=======
     def computed(self):
         return [k for k,v in self.attrs.items() if v.computation]
-        
->>>>>>> 128b2df4
+
     def __getitem__(self,name):
         """shortcut to the attribute"""
         return self.attrs[name]
@@ -106,11 +100,7 @@
             tabname=tabname, dbname=dbname),asDict=True)
         attrs = cur.fetchall()
 
-<<<<<<< HEAD
         rename_map = {
-=======
-        renameMap = {   # to be consistent with pythonic conventions
->>>>>>> 128b2df4
             'Field'  : 'name',
             'Type'   : 'type',
             'Null'   : 'isNullable',
@@ -120,13 +110,8 @@
 
         dropFields = ('Privileges', 'Collation')  # unncessary
 
-<<<<<<< HEAD
         # rename and drop attributes
         attrs = [{rename_map[k] if k in rename_map else k: v
-=======
-        # rename and drop column attributes
-        attrs = [{renameMap[k] if k in renameMap else k: v
->>>>>>> 128b2df4
                     for k, v in x.items() if k not in dropFields}
                         for x in attrs]
         numTypes ={
@@ -188,19 +173,9 @@
         In relational algebra these operators are known as project, rename, and expand.
         The primary key is always included.
         """
-<<<<<<< HEAD
-        # include pimrary key
-        attrList = set(attrList).union(self.primary_key)
-
-        # include all if '*'
-        if '*' in attrList:
-            attrList.discard('*')
-            attrList.update(self.names)
-=======
         # include all if '*' is in attrSet, always include primary key
         attrSet = set(self.names) if '*' in attrList \
             else set(attrList).union(self.primaryKey)
->>>>>>> 128b2df4
 
         # report missing attributes
         missing = attrSet.difference(self.names)
@@ -210,7 +185,7 @@
         # make attrList a list of dicts for initializing a Heading
         attrList = [v._asdict() for k,v in self.attrs.items() 
             if k in attrSet and k not in renameDict.values()]
-                
+
         # add renamed and computed attributes
         for newName, computation in renameDict.items():
             if computation in self.names:
@@ -232,12 +207,12 @@
                     isString = None,
                     isBlob = False,
                     computation = computation,
-                    dtype = object)                    
-            attrList.append(newAttr)                    
+                    dtype = object)
+            attrList.append(newAttr)
 
         return Heading(attrList)
-        
-        
+
+
     def join(self,other):
         """
         join two headings
@@ -248,14 +223,10 @@
             if name not in self.names:
                 attrList.append(other.attrs[name]._asdict())
         return Heading(attrList)
-        
-        
-    
+
+
     def resolveComputations(self):
         """
         Remove computations.  To be done after computations have been resolved in a subquery
         """
         return Heading( [dict(v._asdict(),computation=None) for v in self.attrs.values()] )
-
-        
-
