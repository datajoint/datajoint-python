--- conflicted
+++ resolved
@@ -157,13 +157,8 @@
                              "STRICT_ALL_TABLES,NO_ENGINE_SUBSTITUTION",
                     charset=config['connection.charset'],
                     **{k: v for k, v in self.conn_info.items()
-<<<<<<< HEAD
-                        if not(k == 'ssl_input' or
-                               k == 'ssl' and self.conn_info['ssl_input'] is None)})
-=======
                        if not(k == 'ssl_input' or
                               k == 'ssl' and self.conn_info['ssl_input'] is None)})
->>>>>>> c2895817
         self._conn.autocommit(True)
 
     def close(self):
