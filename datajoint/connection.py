--- conflicted
+++ resolved
@@ -63,20 +63,13 @@
             host, port = host.split(':')
             port = int(port)
         except ValueError:
-<<<<<<< HEAD
-            port = 3306
-        self.connInfo = dict(host=host, port=port, user=user, passwd=passwd)
-        self._conn = pymysql.connect(init_command=initFun, **self.connInfo)
-        if self._conn.ping():
-            print("Connected", user+'@'+host+':'+str(port))
-=======
             port = defaultPort
+
         self.conn_info = dict(host=host, port=port, user=user, passwd=passwd)
         self._conn = pymysql.connect(init_command=initFun, **self.conn_info)
         # TODO Do something if connection cannot be established
         if self.is_connected:
             print("Connected", user + '@' + host + ':' + str(port))
->>>>>>> 71135269
         self._conn.autocommit(True)
 
         self.schemas = {}  # database indexed by module names
@@ -300,11 +293,7 @@
             connected=connected, **self.conn_info)
 
     def __del__(self):
-<<<<<<< HEAD
-        print('Disconnecting {user}@{host}:{port}'.format(**self.connInfo))
-=======
         logger.info('Disconnecting {user}@{host}:{port}'.format(**self.conn_info))
->>>>>>> 71135269
         self._conn.close()
 
 
