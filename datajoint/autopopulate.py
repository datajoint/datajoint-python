"""This module defines class dj.AutoPopulate"""

import logging
import datetime
import traceback
import random
import inspect
from tqdm import tqdm
from .hash import key_hash
from .expression import QueryExpression, AndList
from .errors import DataJointError, LostConnectionError
import signal
import multiprocessing as mp
import contextlib

# noinspection PyExceptionInherit,PyCallingNonCallable

logger = logging.getLogger(__name__.split(".")[0])


# --- helper functions for multiprocessing --


def _initialize_populate(table, jobs, populate_kwargs):
    """
    Initialize the process for multiprocessing.
    Saves the unpickled copy of the table to the current process and reconnects.
    """
    process = mp.current_process()
    process.table = table
    process.jobs = jobs
    process.populate_kwargs = populate_kwargs
    table.connection.connect()  # reconnect


def _call_populate1(key):
    """
    Call current process' table._populate1()
    :key - a dict specifying job to compute
    :return: key, error if error, otherwise None
    """
    process = mp.current_process()
    return process.table._populate1(key, process.jobs, **process.populate_kwargs)


class AutoPopulate:
    """
    AutoPopulate is a mixin class that adds the method populate() to a Table class.
    Auto-populated tables must inherit from both Table and AutoPopulate,
    must define the property `key_source`, and must define the callback method `make`.
    """

    _key_source = None
    _allow_insert = False

    @property
    def key_source(self):
        """
        :return: the query expression that yields primary key values to be passed,
        sequentially, to the ``make`` method when populate() is called.
        The default value is the join of the parent tables references from the primary key.
        Subclasses may override they key_source to change the scope or the granularity
        of the make calls.
        """

        def _rename_attributes(table, props):
            return (
                table.proj(
                    **{
                        attr: ref
                        for attr, ref in props["attr_map"].items()
                        if attr != ref
                    }
                )
                if props["aliased"]
                else table.proj()
            )

        if self._key_source is None:
            parents = self.target.parents(
                primary=True, as_objects=True, foreign_key_info=True
            )
            if not parents:
                raise DataJointError(
                    "A table must have dependencies "
                    "from its primary key for auto-populate to work"
                )
            self._key_source = _rename_attributes(*parents[0])
            for q in parents[1:]:
                self._key_source *= _rename_attributes(*q)
        return self._key_source

    def make(self, key):
        """
        Derived classes must implement method `make` that fetches data from tables
        above them in the dependency hierarchy, restricting by the given key,
        computes secondary attributes, and inserts the new tuples into self.
        """
        raise NotImplementedError(
            "Subclasses of AutoPopulate must implement the method `make`"
        )

    @property
    def target(self):
        """
        :return: table to be populated.
        In the typical case, dj.AutoPopulate is mixed into a dj.Table class by
        inheritance and the target is self.
        """
        return self

    def _job_key(self, key):
        """
        :param key:  they key returned for the job from the key source
        :return: the dict to use to generate the job reservation hash
        This method allows subclasses to control the job reservation granularity.
        """
        return key

    def _jobs_to_do(self, restrictions):
        """
        :return: the query yielding the keys to be computed (derived from self.key_source)
        """
        if self.restriction:
            raise DataJointError(
                "Cannot call populate on a restricted table. "
                "Instead, pass conditions to populate() as arguments."
            )
        todo = self.key_source

        # key_source is a QueryExpression subclass -- trigger instantiation
        if inspect.isclass(todo) and issubclass(todo, QueryExpression):
            todo = todo()

        if not isinstance(todo, QueryExpression):
            raise DataJointError("Invalid key_source value")

        try:
            # check if target lacks any attributes from the primary key of key_source
            raise DataJointError(
                "The populate target lacks attribute %s "
                "from the primary key of key_source"
                % next(
                    name
                    for name in todo.heading.primary_key
                    if name not in self.target.heading
                )
            )
        except StopIteration:
            pass
        return (todo & AndList(restrictions)).proj()

    def populate(
        self,
        *restrictions,
        keys=None,
        suppress_errors=False,
        return_exception_objects=False,
        reserve_jobs=False,
        order="original",
        limit=None,
        max_calls=None,
        display_progress=False,
        processes=1,
        make_kwargs=None,
    ):
        """
        ``table.populate()`` calls ``table.make(key)`` for every primary key in
        ``self.key_source`` for which there is not already a tuple in table.

        :param restrictions: a list of restrictions each restrict
            (table.key_source - target.proj())
        :param keys: The list of keys (dicts) to send to self.make().
            If None (default), then use self.key_source to query they keys.
        :param suppress_errors: if True, do not terminate execution.
        :param return_exception_objects: return error objects instead of just error messages
        :param reserve_jobs: if True, reserve jobs to populate in asynchronous fashion
        :param order: "original"|"reverse"|"random"  - the order of execution
        :param limit: if not None, check at most this many keys
        :param max_calls: if not None, populate at most this many keys
        :param display_progress: if True, report progress_bar
        :param processes: number of processes to use. Set to None to use all cores
        :param make_kwargs: Keyword arguments which do not affect the result of computation
            to be passed down to each ``make()`` call. Computation arguments should be
            specified within the pipeline e.g. using a `dj.Lookup` table.
        :type make_kwargs: dict, optional
        :return: a dict with two keys
            "success_count": the count of successful ``make()`` calls in this ``populate()`` call
            "error_list": the error list that is filled if `suppress_errors` is True
        """
        if self.connection.in_transaction:
            raise DataJointError("Populate cannot be called during a transaction.")

        valid_order = ["original", "reverse", "random"]
        if order not in valid_order:
            raise DataJointError(
                "The order argument must be one of %s" % str(valid_order)
            )
        jobs = (
            self.connection.schemas[self.target.database].jobs if reserve_jobs else None
        )

        # define and set up signal handler for SIGTERM:
        if reserve_jobs:

            def handler(signum, frame):
                logger.info("Populate terminated by SIGTERM")
                raise SystemExit("SIGTERM received")

            old_handler = signal.signal(signal.SIGTERM, handler)

<<<<<<< HEAD
        if keys is None:
            keys = (self._jobs_to_do(restrictions) - self.target).fetch(
                "KEY", limit=limit)
=======
        keys = (self._jobs_to_do(restrictions) - self.target).fetch("KEY", limit=limit)

        # exclude "error", "ignore" or "reserved" jobs
        if reserve_jobs:
            exclude_key_hashes = (
                jobs
                & {"table_name": self.target.table_name}
                & 'status in ("error", "ignore", "reserved")'
            ).fetch("key_hash")
            keys = [key for key in keys if key_hash(key) not in exclude_key_hashes]

>>>>>>> 10ca20bc
        if order == "reverse":
            keys.reverse()
        elif order == "random":
            random.shuffle(keys)

        logger.debug("Found %d keys to populate" % len(keys))

        keys = keys[:max_calls]
        nkeys = len(keys)

        error_list = []
        success_list = []

        if nkeys:
            processes = min(_ for _ in (processes, nkeys, mp.cpu_count()) if _)

            populate_kwargs = dict(
                suppress_errors=suppress_errors,
                return_exception_objects=return_exception_objects,
                make_kwargs=make_kwargs,
            )

            if processes == 1:
                for key in (
                    tqdm(keys, desc=self.__class__.__name__)
                    if display_progress
                    else keys
                ):
                    status = self._populate1(key, jobs, **populate_kwargs)
                    if status is True:
                        success_list.append(1)
                    elif isinstance(status, tuple):
                        error_list.append(status)
                    else:
                        assert status is False
            else:
                # spawn multiple processes
                self.connection.close()  # disconnect parent process from MySQL server
                del self.connection._conn.ctx  # SSLContext is not pickleable
                with mp.Pool(
                    processes, _initialize_populate, (self, jobs, populate_kwargs)
                ) as pool, (
                    tqdm(desc="Processes: ", total=nkeys)
                    if display_progress
                    else contextlib.nullcontext()
                ) as progress_bar:
                    for status in pool.imap(_call_populate1, keys, chunksize=1):
                        if status is True:
                            success_list.append(1)
                        elif isinstance(status, tuple):
                            error_list.append(status)
                        else:
                            assert status is False
                        if display_progress:
                            progress_bar.update()
                self.connection.connect()  # reconnect parent process to MySQL server

        # restore original signal handler:
        if reserve_jobs:
            signal.signal(signal.SIGTERM, old_handler)

        return {
            "success_count": sum(success_list),
            "error_list": error_list,
        }

    def _populate1(
        self, key, jobs, suppress_errors, return_exception_objects, make_kwargs=None
    ):
        """
        populates table for one source key, calling self.make inside a transaction.
        :param jobs: the jobs table or None if not reserve_jobs
        :param key: dict specifying job to populate
        :param suppress_errors: bool if errors should be suppressed and returned
        :param return_exception_objects: if True, errors must be returned as objects
        :return: (key, error) when suppress_errors=True,
            True if successfully invoke one `make()` call, otherwise False
        """
        # use the legacy `_make_tuples` callback.
        make = self._make_tuples if hasattr(self, "_make_tuples") else self.make

        if jobs is not None and not jobs.reserve(
            self.target.table_name, self._job_key(key)
        ):
            return False

        self.connection.start_transaction()
        if key in self.target:  # already populated
            self.connection.cancel_transaction()
            if jobs is not None:
                jobs.complete(self.target.table_name, self._job_key(key))
            return False

        logger.debug(f"Making {key} -> {self.target.full_table_name}")
        self.__class__._allow_insert = True
        try:
            make(dict(key), **(make_kwargs or {}))
        except (KeyboardInterrupt, SystemExit, Exception) as error:
            try:
                self.connection.cancel_transaction()
            except LostConnectionError:
                pass
            error_message = "{exception}{msg}".format(
                exception=error.__class__.__name__,
                msg=": " + str(error) if str(error) else "",
            )
            logger.debug(
                f"Error making {key} -> {self.target.full_table_name} - {error_message}"
            )
            if jobs is not None:
                # show error name and error message (if any)
                jobs.error(
                    self.target.table_name,
                    self._job_key(key),
                    error_message=error_message,
                    error_stack=traceback.format_exc(),
                )
            if not suppress_errors or isinstance(error, SystemExit):
                raise
            else:
                logger.error(error)
                return key, error if return_exception_objects else error_message
        else:
            self.connection.commit_transaction()
            logger.debug(f"Success making {key} -> {self.target.full_table_name}")
            if jobs is not None:
                jobs.complete(self.target.table_name, self._job_key(key))
            return True
        finally:
            self.__class__._allow_insert = False

    def progress(self, *restrictions, display=False):
        """
        Report the progress of populating the table.
        :return: (remaining, total) -- numbers of tuples to be populated
        """
        todo = self._jobs_to_do(restrictions)
        total = len(todo)
        remaining = len(todo - self.target)
        if display:
            logger.info(
                "%-20s" % self.__class__.__name__
                + " Completed %d of %d (%2.1f%%)   %s"
                % (
                    total - remaining,
                    total,
                    100 - 100 * remaining / (total + 1e-12),
                    datetime.datetime.strftime(
                        datetime.datetime.now(), "%Y-%m-%d %H:%M:%S"
                    ),
                ),
            )
        return remaining, total<|MERGE_RESOLUTION|>--- conflicted
+++ resolved
@@ -209,12 +209,9 @@
 
             old_handler = signal.signal(signal.SIGTERM, handler)
 
-<<<<<<< HEAD
         if keys is None:
             keys = (self._jobs_to_do(restrictions) - self.target).fetch(
                 "KEY", limit=limit)
-=======
-        keys = (self._jobs_to_do(restrictions) - self.target).fetch("KEY", limit=limit)
 
         # exclude "error", "ignore" or "reserved" jobs
         if reserve_jobs:
@@ -225,7 +222,6 @@
             ).fetch("key_hash")
             keys = [key for key in keys if key_hash(key) not in exclude_key_hashes]
 
->>>>>>> 10ca20bc
         if order == "reverse":
             keys.reverse()
         elif order == "random":
