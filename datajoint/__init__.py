"""
DataJoint for Python is a framework for building data piplines using MySQL databases
to represent pipeline structure and bulk storage systems for large objects.
DataJoint is built on the foundation of the relational data model and prescribes a
consistent method for organizing, populating, and querying data.

The DataJoint data model is described in https://arxiv.org/abs/1807.11104

DataJoint is free software under the LGPL License. In addition, we request
that any use of DataJoint leading to a publication be acknowledged in the publication.

Please cite:
    http://biorxiv.org/content/early/2015/11/14/031658
    http://dx.doi.org/10.1101/031658
"""

__author__ = "Dimitri Yatsenko, Edgar Y. Walker, and Fabian Sinz at Baylor College of Medicine"
__date__ = "Nov 15, 2018"
__all__ = ['__author__', '__version__',
           'config', 'conn', 'kill', 'Table',
           'Connection', 'Heading', 'FreeTable', 'Not', 'schema',
           'Manual', 'Lookup', 'Imported', 'Computed', 'Part',
           'AndList', 'ERD', 'U', 'key',
           'DataJointError', 'DuplicateError',
<<<<<<< HEAD
           'set_password']

# ----------- flatten import hierarchy ----------------
=======
           'set_password', 'create_virtual_module']


# ------------- flatten import hierarchy -------------------------
from .version import __version__
>>>>>>> 86cc7994
from .settings import config
from .connection import conn, Connection
from .table import FreeTable, Table
from .user_tables import Manual, Lookup, Imported, Computed, Part
from .expression import Not, AndList, U
from .heading import Heading
from .schema import Schema as schema
from .schema import create_virtual_module
from .erd import ERD
from .admin import set_password, kill
from .errors import DataJointError, DuplicateError
from .fetch import PRIMARY_KEY as key

<<<<<<< HEAD

class key:
    """
    object that allows requesting the primary key in Fetch.__getitem__
    """
    pass


def create_virtual_module(module_name, schema_name, create_schema=False, create_tables=False, connection=None):
    """
    Creates a python module with the given name from the name of a schema on the server and
    automatically adds classes to it corresponding to the tables in the schema.

    :param module_name: displayed module name
    :param schema_name: name of the database in mysql
    :param create_schema: if True, create the schema on the database server
    :param create_tables: if True, module.schema can be used as the decorator for declaring new
    :return: the python module containing classes from the schema object and the table classes
    """
    import types
    module = types.ModuleType(module_name)
    _schema = schema(schema_name, create_schema=create_schema, create_tables=create_tables, connection=connection)
    _schema.spawn_missing_classes(context=module.__dict__)
    module.__dict__['schema'] = _schema
    return module
=======
>>>>>>> 86cc7994
<|MERGE_RESOLUTION|>--- conflicted
+++ resolved
@@ -22,17 +22,11 @@
            'Manual', 'Lookup', 'Imported', 'Computed', 'Part',
            'AndList', 'ERD', 'U', 'key',
            'DataJointError', 'DuplicateError',
-<<<<<<< HEAD
-           'set_password']
-
-# ----------- flatten import hierarchy ----------------
-=======
            'set_password', 'create_virtual_module']
 
 
 # ------------- flatten import hierarchy -------------------------
 from .version import __version__
->>>>>>> 86cc7994
 from .settings import config
 from .connection import conn, Connection
 from .table import FreeTable, Table
@@ -44,33 +38,4 @@
 from .erd import ERD
 from .admin import set_password, kill
 from .errors import DataJointError, DuplicateError
-from .fetch import PRIMARY_KEY as key
-
-<<<<<<< HEAD
-
-class key:
-    """
-    object that allows requesting the primary key in Fetch.__getitem__
-    """
-    pass
-
-
-def create_virtual_module(module_name, schema_name, create_schema=False, create_tables=False, connection=None):
-    """
-    Creates a python module with the given name from the name of a schema on the server and
-    automatically adds classes to it corresponding to the tables in the schema.
-
-    :param module_name: displayed module name
-    :param schema_name: name of the database in mysql
-    :param create_schema: if True, create the schema on the database server
-    :param create_tables: if True, module.schema can be used as the decorator for declaring new
-    :return: the python module containing classes from the schema object and the table classes
-    """
-    import types
-    module = types.ModuleType(module_name)
-    _schema = schema(schema_name, create_schema=create_schema, create_tables=create_tables, connection=connection)
-    _schema.spawn_missing_classes(context=module.__dict__)
-    module.__dict__['schema'] = _schema
-    return module
-=======
->>>>>>> 86cc7994
+from .fetch import PRIMARY_KEY as key