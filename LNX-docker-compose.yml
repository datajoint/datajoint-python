--- conflicted
+++ resolved
@@ -32,11 +32,7 @@
       interval: 1s
   fakeservices.datajoint.io:
     <<: *net
-<<<<<<< HEAD
-    image: datajoint/nginx:v0.2.0
-=======
     image: datajoint/nginx:v0.2.4
->>>>>>> 3b6e8458
     environment:
     - ADD_db_TYPE=DATABASE
     - ADD_db_ENDPOINT=db:3306
@@ -86,11 +82,7 @@
         # jupyter notebook
     # ports:
     #   - "8888:8888"
-<<<<<<< HEAD
     user: ${HOST_UID}:anaconda
-=======
-    user: ${HOST_UID}:${HOST_GID}
->>>>>>> 3b6e8458
     volumes:
       - .:/src
       - /tmp/.X11-unix:/tmp/.X11-unix:rw
