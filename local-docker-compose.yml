--- conflicted
+++ resolved
@@ -82,19 +82,10 @@
       - -c
       - |
         set -e
-<<<<<<< HEAD
-        pip install --upgrade pip
-        pip install --user nose nose-cov coveralls flake8 ptvsd faker 
-        # Note black has issues installing due to `typed-ast` depenency install failure
-        pip install -e .
-        pip freeze | grep datajoint
-        ## You may run the below tests once sh'ed into container i.e. docker exec -it datajoint-python-app-1 sh
-=======
         pip install --user nose nose-cov
         pip install -e .
         pip list --format=freeze | grep datajoint
         ## You may run the below tests once sh'ed into container i.e. docker exec -it datajoint-python_app_1 sh
->>>>>>> 52451240
         # nosetests -vsw tests; #run all tests
         # nosetests -vs --tests=tests.test_external_class:test_insert_and_fetch; #run specific basic test
         # nosetests -vs --tests=tests.test_fetch:TestFetch.test_getattribute_for_fetch1; #run specific Class test
