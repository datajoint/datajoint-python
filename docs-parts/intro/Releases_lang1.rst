0.13.3 -- TBD
----------------------
* Bugfix - Dependencies not properly loaded on populate. (#902) PR #919
* Bugfix - Replace use of numpy aliases of built-in types with built-in type. (#938) PR #939
<<<<<<< HEAD
* Bugfix - `ExternalTable.delete` should not remove row on error (#953) PR #956
=======
* Bugfix - Fix error handling of remove_object function in `s3.py` (#952) PR #955
>>>>>>> 61dab59f

0.13.2 -- May 7, 2021
----------------------
* Update `setuptools_certificate` dependency to new name `otumat`
* Bugfix - Explicit calls to `dj.Connection` throw error due to missing `host_input` (#895) PR #907
* Bugfix - Correct count of deleted items. (#897) PR #912

0.13.1 -- Apr 16, 2021
----------------------
* Add `None` as an alias for `IS NULL` comparison in `dict` restrictions (#824) PR #893
* Drop support for MySQL 5.6 since it has reached EOL PR #893
* Bugfix - `schema.list_tables()` is not topologically sorted (#838) PR #893
* Bugfix - Diagram part tables do not show proper class name (#882) PR #893
* Bugfix - Error in complex restrictions (#892) PR #893
* Bugfix - WHERE and GROUP BY clases are dropped on joins with aggregation (#898, #899) PR #893

0.13.0 -- Mar 24, 2021
----------------------
* Re-implement query transpilation into SQL, fixing issues (#386, #449, #450, #484, #558). PR #754
* Re-implement cascading deletes for better performance. PR #839
* Add support for deferred schema activation to allow for greater modularity. (#834) PR #839
* Add query caching mechanism for offline development (#550) PR #839
* Add table method `.update1` to update a row in the table with new values (#867) PR #763, #889
* Python datatypes are now enabled by default in blobs (#761). PR #859
* Added permissive join and restriction operators `@` and `^` (#785) PR #754
* Support DataJoint datatype and connection plugins (#715, #729) PR 730, #735
* Add `dj.key_hash` alias to `dj.hash.key_hash` (#804) PR #862
* Default enable_python_native_blobs to True
* Bugfix - Regression error on joins with same attribute name (#857) PR #878
* Bugfix - Error when `fetch1('KEY')` when `dj.config['fetch_format']='frame'` set (#876) PR #880, #878
* Bugfix - Error when cascading deletes in tables with many, complex keys (#883, #886) PR #839
* Add deprecation warning for `_update`. PR #889
* Add `purge_query_cache` utility. PR #889
* Add tests for query caching and permissive join and restriction. PR #889
* Drop support for Python 3.5 (#829) PR #861

0.12.9 -- Mar 12, 2021
----------------------
* Fix bug with fetch1 with `dj.config['fetch_format']="frame"`. Issue #876 (PR #880)

0.12.8 -- Jan 12, 2021
----------------------
* table.children, .parents, .descendents, and ancestors can return queryable objects. PR #833
* Load dependencies before querying dependencies. (#179) PR #833
* Fix display of part tables in `schema.save`. (#821) PR #833
* Add `schema.list_tables`. (#838) PR #844
* Fix minio new version regression.  PR #847
* Add more S3 logging for debugging. (#831) PR #832
* Convert testing framework from TravisCI to GitHub Actions (#841) PR #840

0.12.7 -- Oct 27, 2020
----------------------
* Fix case sensitivity issues to adapt to MySQL 8+.  PR #819
* Fix pymysql regression bug (#814) PR #816
* Adapted attribute types now have `dtype=object` in all recarray results. PR #811

0.12.6 -- May 15, 2020
----------------------
* Add `order_by` to `dj.kill` (#668, #779) PR #775, #783
* Add explicit S3 bucket and file storage location existence checks (#748) PR #781
* Modify `_update` to allow nullable updates for strings/date (#664) PR #760
* Avoid logging events on auxiliary tables (#737) PR #753
* Add `kill_quick` and expand display to include host (#740) PR #741
* Bugfix - pandas insert fails due to additional `index` field (#666) PR #776
* Bugfix - `delete_external_files=True` does not remove from S3 (#686) PR #781
* Bugfix - pandas fetch throws error when `fetch_format='frame'` PR #774

0.12.5 -- Feb 24, 2020
----------------------
* Rename module `dj.schema` into `dj.schemas`. `dj.schema` remains an alias for class `dj.Schema`. (#731) PR #732
* `dj.create_virtual_module` is now called `dj.VirtualModule` (#731) PR #732
* Bugfix - SSL `KeyError` on failed connection (#716) PR #725
* Bugfix - Unable to run unit tests using nosetests (#723) PR #724
* Bugfix - `suppress_errors` does not suppress loss of connection error (#720) PR #721

0.12.4 -- Jan 14, 2020
----------------------
* Support for simple scalar datatypes in blobs (#690) PR #709
* Add support for the `serial` data type in declarations: alias for `bigint unsigned auto_increment` PR #713
* Improve the log table to avoid primary key collisions PR #713
* Improve documentation in README PR #713

0.12.3 -- Nov 22, 2019
----------------------
* Bugfix - networkx 2.4 causes error in diagrams (#675) PR #705
* Bugfix - include table definition in doc string and help (#698, #699) PR #706
* Bugfix - job reservation fails when native python datatype support is disabled (#701) PR #702

0.12.2 -- Nov 11, 2019
-------------------------
* Bugfix - Convoluted error thrown if there is a reference to a non-existent table attribute (#691) PR #696
* Bugfix - Insert into external does not trim leading slash if defined in `dj.config['stores']['<store>']['location']` (#692) PR #693

0.12.1 -- Nov 2, 2019
-------------------------
* Bugfix - AttributeAdapter converts into a string (#684) PR #688

0.12.0 -- Oct 31, 2019
-------------------------
* Dropped support for Python 3.4
* Support secure connections with TLS (aka SSL) PR #620
* Convert numpy array from python object to appropriate data type if all elements are of the same type (#587) PR #608
* Remove expression requirement to have additional attributes (#604) PR #604
* Support for filepath datatype (#481) PR #603, #659
* Support file attachment datatype (#480, #592, #637) PR #659
* Fetch return a dict array when specifying `as_dict=True` for specified attributes. (#595) PR #593
* Support of ellipsis in `proj`:  `query_expression.proj(.., '-movie')` (#499) PR #578
* Expand support of blob serialization (#572, #520, #427, #392, #244, #594) PR #577
* Support for alter (#110) PR #573
* Support for `conda install datajoint` via `conda-forge` channel (#293)
* `dj.conn()` accepts a `port` keyword argument (#563) PR #571
* Support for UUID datatype (#562) PR #567
* `query_expr.fetch("KEY", as_dict=False)` returns results as `np.recarray`(#414) PR #574
* `dj.ERD` is now called `dj.Diagram` (#255, #546) PR #565
* `dj.Diagram` underlines "distinguished" classes (#378) PR #557
* Accept alias for supported MySQL datatypes (#544) PR #545
* Support for pandas in `fetch` (#459, #537) PR #534
* Support for ordering by "KEY" in `fetch` (#541) PR #534
* Add config to enable python native blobs PR #672, #676
* Add secure option for external storage (#663) PR #674, #676
* Add blob migration utility from DJ011 to DJ012 PR #673
* Improved external storage - a migration script needed from version 0.11  (#467, #475, #480, #497) PR #532
* Increase default display rows (#523) PR #526
* Bugfixes (#521, #205, #279, #477, #570, #581, #597, #596, #618, #633, #643, #644, #647, #648, #650, #656)
* Minor improvements (#538)

0.11.1 -- Nov 15, 2018
----------------------
* Fix ordering of attributes in proj (#483 and #516)
* Prohibit direct insert into auto-populated tables (#511)

0.11.0 -- Oct 25, 2018
----------------------
* Full support of dependencies with renamed attributes using projection syntax (#300, #345, #436, #506, #507)
* Rename internal class and module names to comply with terminology in documentation (#494, #500)
* Full support of secondary indexes (#498, 500)
* ERD no longer shows numbers in nodes corresponding to derived dependencies (#478, #500)
* Full support of unique and nullable dependencies (#254, #301, #493, #495, #500)
* Improve memory management in ``populate`` (#461, #486)
* Fix query errors and redundancies (#456, #463, #482)

0.10.1  -- Aug 28, 2018
-----------------------
* Fix ERD Tooltip message (#431)
* Networkx 2.0 support (#443)
* Fix insert from query with skip_duplicates=True (#451)
* Sped up queries (#458)
* Bugfix in restriction of the form (A & B) * B (#463)
* Improved error messages (#466)

0.10.0 -- Jan 10, 2018
----------------------
* Deletes are more efficient (#424)
* ERD shows table definition on tooltip hover in Jupyter (#422)
* S3 external storage
* Garbage collection for external sorage
* Most operators and methods of tables can be invoked as class methods rather than instance methods (#407)
* The schema decorator object no longer requires locals() to specify the context
* Compatibility with pymysql 0.8.0+
* More efficient loading of dependencies (#403)

0.9.0 -- Nov 17, 2017
---------------------
* Made graphviz installation optional
* Implement file-based external storage
* Implement union operator +
* Implement file-based external storage

0.8.0 -- Jul 26, 2017
---------------------
Documentation and tutorials available at https://docs.datajoint.io and https://tutorials.datajoint.io
* improved the ERD graphics and features using the graphviz libraries (#207, #333)
* improved password handling logic (#322, #321)
* the use of the ``contents`` property to populate tables now only works in ``dj.Lookup`` classes (#310).
* allow suppressing the display of size of query results through the ``show_tuple_count`` configuration option (#309)
* implemented renamed foreign keys to spec (#333)
* added the ``limit`` keyword argument to populate (#329)
* reduced the number of displayed messages (#308)
* added ``size_on_disk`` property for dj.Schema() objects (#323)
* job keys are entered in the jobs table (#316, #243)
* simplified the ``fetch`` and ``fetch1`` syntax, deprecating the ``fetch[...]`` syntax (#319)
* the jobs tables now store the connection ids to allow identifying abandoned jobs (#288, #317)

0.5.0 (#298) -- Mar 8, 2017
---------------------------
* All fetched integers are now 64-bit long and all fetched floats are double precision.
* Added ``dj.create_virtual_module``

0.4.10 (#286) -- Feb 6, 2017
----------------------------
* Removed Vagrant and Readthedocs support
* Explicit saving of configuration (issue #284)

0.4.9 (#285) -- Feb 2, 2017
---------------------------
* Fixed setup.py for pip install

0.4.7 (#281) -- Jan 24, 2017
----------------------------
* Fixed issues related to order of attributes in projection.

0.4.6 (#277) -- Dec 22, 2016
----------------------------
* Proper handling of interruptions during populate

0.4.5 (#274) -- Dec 20, 2016
----------------------------
* Populate reports how many keys remain to be populated at the start.

0.4.3  (#271) -- Dec 6, 2016
----------------------------
* Fixed aggregation issues (#270)
* datajoint no longer attempts to connect to server at import time
* dropped support of view (reversed #257)
* more elegant handling of insufficient privileges (#268)

0.4.2 (#267)  -- Dec 6, 2016
----------------------------
* improved table appearance in Jupyter

0.4.1 (#266) -- Oct 28, 2016
----------------------------
* bugfix for very long error messages

0.3.9 -- Sep 27, 2016
---------------------
* Added support for datatype ``YEAR``
* Fixed issues with ``dj.U`` and the ``aggr`` operator (#246, #247)

0.3.8  -- Aug 2, 2016
---------------------
* added the ``_update`` method in ``base_relation``. It allows updating values in existing tuples.
* bugfix in reading values of type double.  Previously it was cast as float32.

0.3.7  -- Jul 31, 2016
----------------------
* added parameter ``ignore_extra_fields`` in ``insert``
* ``insert(..., skip_duplicates=True)`` now relies on ``SELECT IGNORE``.  Previously it explicitly checked if tuple already exists.
* table previews now include blob attributes displaying the string <BLOB>

0.3.6  -- Jul 30, 2016
----------------------
* bugfix in ``schema.spawn_missing_classes``.  Previously, spawned part classes would not show in ERDs.
* dj.key now causes fetch to return as a list of dicts.  Previously it was a recarray.

0.3.5
-----
* ``dj.set_password()`` now asks for user confirmation before changing the password.
* fixed issue #228

0.3.4
-----
* Added method the ``ERD.add_parts`` method, which adds the part tables of all tables currently in the ERD.
* ``ERD() + arg`` and ``ERD() - arg`` can now accept relation classes as arg.

0.3.3
-----
* Suppressed warnings (redirected them to logging).  Previoiusly, scipy would throw warnings in ERD, for example.
* Added ERD.from_sequence as a shortcut to combining the ERDs of multiple sources
* ERD() no longer text the context argument.
* ERD.draw() now takes an optional context argument.  By default uses the caller's locals.

0.3.2
-----
* Fixed issue #223:  ``insert`` can insert relations without fetching.
* ERD() now takes the ``context`` argument, which specifies in which context to look for classes. The default is taken from the argument (schema or relation).
* ERD.draw() no longer has the ``prefix`` argument: class names are shown as found in the context.<|MERGE_RESOLUTION|>--- conflicted
+++ resolved
@@ -2,11 +2,8 @@
 ----------------------
 * Bugfix - Dependencies not properly loaded on populate. (#902) PR #919
 * Bugfix - Replace use of numpy aliases of built-in types with built-in type. (#938) PR #939
-<<<<<<< HEAD
 * Bugfix - `ExternalTable.delete` should not remove row on error (#953) PR #956
-=======
 * Bugfix - Fix error handling of remove_object function in `s3.py` (#952) PR #955
->>>>>>> 61dab59f
 
 0.13.2 -- May 7, 2021
 ----------------------
