0.13.3 -- TBD
----------------------
* Bugfix - Fix error in listing ancestors, descendants with part tables.
* Bugfix - Fix Python 3.10 compatibility (#983) PR #972
* Bugfix - Allow renaming non-conforming attributes in proj (#982) PR #972
* Add - Expose proxy feature for S3 external stores (#961) PR #962
* Add - implement multiprocessing in populate (#695) PR #704, #969
* Bugfix - Dependencies not properly loaded on populate. (#902) PR #919
* Bugfix - Replace use of numpy aliases of built-in types with built-in type. (#938) PR #939
* Bugfix - Deletes and drops must include the master of each part. (#151, #374) PR #957
* Bugfix - `ExternalTable.delete` should not remove row on error (#953) PR #956
* Bugfix - Fix error handling of remove_object function in `s3.py` (#952) PR #955
* Bugfix - Fix sql code generation to comply with sql mode ``ONLY_FULL_GROUP_BY`` (#916) PR #965
* Bugfix - Fix count for left-joined ``QueryExpressions`` (#951) PR #966
* Bugfix - Fix assertion error when performing a union into a join (#930) PR #967
* Bugfix - Fix regression issue with `DISTINCT` clause and `GROUP_BY` (#914) PR #963
* Update `~jobs.error_stack` from blob to mediumblob to allow error stacks >64kB in jobs (#984) PR #986
<<<<<<< HEAD
* Bugfix - Fix error when performing a union on multiple tables (#926) PR #964
=======
* Add - Allow optional keyword arguments for `make()` in `populate()` PR #971
>>>>>>> 3bdfcf3c

0.13.2 -- May 7, 2021
----------------------
* Update `setuptools_certificate` dependency to new name `otumat`
* Bugfix - Explicit calls to `dj.Connection` throw error due to missing `host_input` (#895) PR #907
* Bugfix - Correct count of deleted items. (#897) PR #912

0.13.1 -- Apr 16, 2021
----------------------
* Add `None` as an alias for `IS NULL` comparison in `dict` restrictions (#824) PR #893
* Drop support for MySQL 5.6 since it has reached EOL PR #893
* Bugfix - `schema.list_tables()` is not topologically sorted (#838) PR #893
* Bugfix - Diagram part tables do not show proper class name (#882) PR #893
* Bugfix - Error in complex restrictions (#892) PR #893
* Bugfix - WHERE and GROUP BY clases are dropped on joins with aggregation (#898, #899) PR #893

0.13.0 -- Mar 24, 2021
----------------------
* Re-implement query transpilation into SQL, fixing issues (#386, #449, #450, #484, #558). PR #754
* Re-implement cascading deletes for better performance. PR #839
* Add support for deferred schema activation to allow for greater modularity. (#834) PR #839
* Add query caching mechanism for offline development (#550) PR #839
* Add table method `.update1` to update a row in the table with new values (#867) PR #763, #889
* Python datatypes are now enabled by default in blobs (#761). PR #859
* Added permissive join and restriction operators `@` and `^` (#785) PR #754
* Support DataJoint datatype and connection plugins (#715, #729) PR 730, #735
* Add `dj.key_hash` alias to `dj.hash.key_hash` (#804) PR #862
* Default enable_python_native_blobs to True
* Bugfix - Regression error on joins with same attribute name (#857) PR #878
* Bugfix - Error when `fetch1('KEY')` when `dj.config['fetch_format']='frame'` set (#876) PR #880, #878
* Bugfix - Error when cascading deletes in tables with many, complex keys (#883, #886) PR #839
* Add deprecation warning for `_update`. PR #889
* Add `purge_query_cache` utility. PR #889
* Add tests for query caching and permissive join and restriction. PR #889
* Drop support for Python 3.5 (#829) PR #861

0.12.9 -- Mar 12, 2021
----------------------
* Fix bug with fetch1 with `dj.config['fetch_format']="frame"`. Issue #876 (PR #880)

0.12.8 -- Jan 12, 2021
----------------------
* table.children, .parents, .descendents, and ancestors can return queryable objects. PR #833
* Load dependencies before querying dependencies. (#179) PR #833
* Fix display of part tables in `schema.save`. (#821) PR #833
* Add `schema.list_tables`. (#838) PR #844
* Fix minio new version regression.  PR #847
* Add more S3 logging for debugging. (#831) PR #832
* Convert testing framework from TravisCI to GitHub Actions (#841) PR #840

0.12.7 -- Oct 27, 2020
----------------------
* Fix case sensitivity issues to adapt to MySQL 8+.  PR #819
* Fix pymysql regression bug (#814) PR #816
* Adapted attribute types now have `dtype=object` in all recarray results. PR #811

0.12.6 -- May 15, 2020
----------------------
* Add `order_by` to `dj.kill` (#668, #779) PR #775, #783
* Add explicit S3 bucket and file storage location existence checks (#748) PR #781
* Modify `_update` to allow nullable updates for strings/date (#664) PR #760
* Avoid logging events on auxiliary tables (#737) PR #753
* Add `kill_quick` and expand display to include host (#740) PR #741
* Bugfix - pandas insert fails due to additional `index` field (#666) PR #776
* Bugfix - `delete_external_files=True` does not remove from S3 (#686) PR #781
* Bugfix - pandas fetch throws error when `fetch_format='frame'` PR #774

0.12.5 -- Feb 24, 2020
----------------------
* Rename module `dj.schema` into `dj.schemas`. `dj.schema` remains an alias for class `dj.Schema`. (#731) PR #732
* `dj.create_virtual_module` is now called `dj.VirtualModule` (#731) PR #732
* Bugfix - SSL `KeyError` on failed connection (#716) PR #725
* Bugfix - Unable to run unit tests using nosetests (#723) PR #724
* Bugfix - `suppress_errors` does not suppress loss of connection error (#720) PR #721

0.12.4 -- Jan 14, 2020
----------------------
* Support for simple scalar datatypes in blobs (#690) PR #709
* Add support for the `serial` data type in declarations: alias for `bigint unsigned auto_increment` PR #713
* Improve the log table to avoid primary key collisions PR #713
* Improve documentation in README PR #713

0.12.3 -- Nov 22, 2019
----------------------
* Bugfix - networkx 2.4 causes error in diagrams (#675) PR #705
* Bugfix - include table definition in doc string and help (#698, #699) PR #706
* Bugfix - job reservation fails when native python datatype support is disabled (#701) PR #702

0.12.2 -- Nov 11, 2019
-------------------------
* Bugfix - Convoluted error thrown if there is a reference to a non-existent table attribute (#691) PR #696
* Bugfix - Insert into external does not trim leading slash if defined in `dj.config['stores']['<store>']['location']` (#692) PR #693

0.12.1 -- Nov 2, 2019
-------------------------
* Bugfix - AttributeAdapter converts into a string (#684) PR #688

0.12.0 -- Oct 31, 2019
-------------------------
* Dropped support for Python 3.4
* Support secure connections with TLS (aka SSL) PR #620
* Convert numpy array from python object to appropriate data type if all elements are of the same type (#587) PR #608
* Remove expression requirement to have additional attributes (#604) PR #604
* Support for filepath datatype (#481) PR #603, #659
* Support file attachment datatype (#480, #592, #637) PR #659
* Fetch return a dict array when specifying `as_dict=True` for specified attributes. (#595) PR #593
* Support of ellipsis in `proj`:  `query_expression.proj(.., '-movie')` (#499) PR #578
* Expand support of blob serialization (#572, #520, #427, #392, #244, #594) PR #577
* Support for alter (#110) PR #573
* Support for `conda install datajoint` via `conda-forge` channel (#293)
* `dj.conn()` accepts a `port` keyword argument (#563) PR #571
* Support for UUID datatype (#562) PR #567
* `query_expr.fetch("KEY", as_dict=False)` returns results as `np.recarray`(#414) PR #574
* `dj.ERD` is now called `dj.Diagram` (#255, #546) PR #565
* `dj.Diagram` underlines "distinguished" classes (#378) PR #557
* Accept alias for supported MySQL datatypes (#544) PR #545
* Support for pandas in `fetch` (#459, #537) PR #534
* Support for ordering by "KEY" in `fetch` (#541) PR #534
* Add config to enable python native blobs PR #672, #676
* Add secure option for external storage (#663) PR #674, #676
* Add blob migration utility from DJ011 to DJ012 PR #673
* Improved external storage - a migration script needed from version 0.11  (#467, #475, #480, #497) PR #532
* Increase default display rows (#523) PR #526
* Bugfixes (#521, #205, #279, #477, #570, #581, #597, #596, #618, #633, #643, #644, #647, #648, #650, #656)
* Minor improvements (#538)

0.11.1 -- Nov 15, 2018
----------------------
* Fix ordering of attributes in proj (#483, #516)
* Prohibit direct insert into auto-populated tables (#511)

0.11.0 -- Oct 25, 2018
----------------------
* Full support of dependencies with renamed attributes using projection syntax (#300, #345, #436, #506, #507)
* Rename internal class and module names to comply with terminology in documentation (#494, #500)
* Full support of secondary indexes (#498, 500)
* ERD no longer shows numbers in nodes corresponding to derived dependencies (#478, #500)
* Full support of unique and nullable dependencies (#254, #301, #493, #495, #500)
* Improve memory management in ``populate`` (#461, #486)
* Fix query errors and redundancies (#456, #463, #482)

0.10.1  -- Aug 28, 2018
-----------------------
* Fix ERD Tooltip message (#431)
* Networkx 2.0 support (#443)
* Fix insert from query with skip_duplicates=True (#451)
* Sped up queries (#458)
* Bugfix in restriction of the form (A & B) * B (#463)
* Improved error messages (#466)

0.10.0 -- Jan 10, 2018
----------------------
* Deletes are more efficient (#424)
* ERD shows table definition on tooltip hover in Jupyter (#422)
* S3 external storage
* Garbage collection for external sorage
* Most operators and methods of tables can be invoked as class methods rather than instance methods (#407)
* The schema decorator object no longer requires locals() to specify the context
* Compatibility with pymysql 0.8.0+
* More efficient loading of dependencies (#403)

0.9.0 -- Nov 17, 2017
---------------------
* Made graphviz installation optional
* Implement file-based external storage
* Implement union operator +
* Implement file-based external storage

0.8.0 -- Jul 26, 2017
---------------------
Documentation and tutorials available at https://docs.datajoint.io and https://tutorials.datajoint.io
* improved the ERD graphics and features using the graphviz libraries (#207, #333)
* improved password handling logic (#322, #321)
* the use of the ``contents`` property to populate tables now only works in ``dj.Lookup`` classes (#310).
* allow suppressing the display of size of query results through the ``show_tuple_count`` configuration option (#309)
* implemented renamed foreign keys to spec (#333)
* added the ``limit`` keyword argument to populate (#329)
* reduced the number of displayed messages (#308)
* added ``size_on_disk`` property for dj.Schema() objects (#323)
* job keys are entered in the jobs table (#316, #243)
* simplified the ``fetch`` and ``fetch1`` syntax, deprecating the ``fetch[...]`` syntax (#319)
* the jobs tables now store the connection ids to allow identifying abandoned jobs (#288, #317)

0.5.0 (#298) -- Mar 8, 2017
---------------------------
* All fetched integers are now 64-bit long and all fetched floats are double precision.
* Added ``dj.create_virtual_module``

0.4.10 (#286) -- Feb 6, 2017
----------------------------
* Removed Vagrant and Readthedocs support
* Explicit saving of configuration (issue #284)

0.4.9 (#285) -- Feb 2, 2017
---------------------------
* Fixed setup.py for pip install

0.4.7 (#281) -- Jan 24, 2017
----------------------------
* Fixed issues related to order of attributes in projection.

0.4.6 (#277) -- Dec 22, 2016
----------------------------
* Proper handling of interruptions during populate

0.4.5 (#274) -- Dec 20, 2016
----------------------------
* Populate reports how many keys remain to be populated at the start.

0.4.3  (#271) -- Dec 6, 2016
----------------------------
* Fixed aggregation issues (#270)
* datajoint no longer attempts to connect to server at import time
* dropped support of view (reversed #257)
* more elegant handling of insufficient privileges (#268)

0.4.2 (#267)  -- Dec 6, 2016
----------------------------
* improved table appearance in Jupyter

0.4.1 (#266) -- Oct 28, 2016
----------------------------
* bugfix for very long error messages

0.3.9 -- Sep 27, 2016
---------------------
* Added support for datatype ``YEAR``
* Fixed issues with ``dj.U`` and the ``aggr`` operator (#246, #247)

0.3.8  -- Aug 2, 2016
---------------------
* added the ``_update`` method in ``base_relation``. It allows updating values in existing tuples.
* bugfix in reading values of type double.  Previously it was cast as float32.

0.3.7  -- Jul 31, 2016
----------------------
* added parameter ``ignore_extra_fields`` in ``insert``
* ``insert(..., skip_duplicates=True)`` now relies on ``SELECT IGNORE``.  Previously it explicitly checked if tuple already exists.
* table previews now include blob attributes displaying the string <BLOB>

0.3.6  -- Jul 30, 2016
----------------------
* bugfix in ``schema.spawn_missing_classes``.  Previously, spawned part classes would not show in ERDs.
* dj.key now causes fetch to return as a list of dicts.  Previously it was a recarray.

0.3.5
-----
* ``dj.set_password()`` now asks for user confirmation before changing the password.
* fixed issue #228

0.3.4
-----
* Added method the ``ERD.add_parts`` method, which adds the part tables of all tables currently in the ERD.
* ``ERD() + arg`` and ``ERD() - arg`` can now accept relation classes as arg.

0.3.3
-----
* Suppressed warnings (redirected them to logging).  Previoiusly, scipy would throw warnings in ERD, for example.
* Added ERD.from_sequence as a shortcut to combining the ERDs of multiple sources
* ERD() no longer text the context argument.
* ERD.draw() now takes an optional context argument.  By default uses the caller's locals.

0.3.2
-----
* Fixed issue #223:  ``insert`` can insert relations without fetching.
* ERD() now takes the ``context`` argument, which specifies in which context to look for classes. The default is taken from the argument (schema or relation).
* ERD.draw() no longer has the ``prefix`` argument: class names are shown as found in the context.<|MERGE_RESOLUTION|>--- conflicted
+++ resolved
@@ -15,11 +15,8 @@
 * Bugfix - Fix assertion error when performing a union into a join (#930) PR #967
 * Bugfix - Fix regression issue with `DISTINCT` clause and `GROUP_BY` (#914) PR #963
 * Update `~jobs.error_stack` from blob to mediumblob to allow error stacks >64kB in jobs (#984) PR #986
-<<<<<<< HEAD
 * Bugfix - Fix error when performing a union on multiple tables (#926) PR #964
-=======
 * Add - Allow optional keyword arguments for `make()` in `populate()` PR #971
->>>>>>> 3bdfcf3c
 
 0.13.2 -- May 7, 2021
 ----------------------
