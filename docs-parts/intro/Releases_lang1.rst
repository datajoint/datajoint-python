--- conflicted
+++ resolved
@@ -1,11 +1,8 @@
 0.13.6 -- TBD
-<<<<<<< HEAD
 ----------------------
 * Add - Config option to set threshold for when to stop using checksums for filepath stores. PR #1025
-=======
 * Add - unified package level logger for package
 * Update - swap various datajoint messages, warnings, ect. to use the new logger.
->>>>>>> a52b7894
 
 0.13.5 -- May 19, 2022
 ----------------------
